--- conflicted
+++ resolved
@@ -915,24 +915,6 @@
 
   BOOST_AUTO_TEST_SUITE_END();
 
-<<<<<<< HEAD
-  BOOST_AUTO_TEST_SUITE(tests_without_reference_data);
-
-    BOOST_FIXTURE_TEST_CASE(caller_layer_test,
-                          ManagerFixture<StructureManagerLammps>) {
-    double cutoff{1.1}; // one pair dist is sqrt{2}, the others are 1
-    auto strict{make_adapted_manager<AdaptorStrict>(
-        this->manager, cutoff)};
-    strict->update();
-
-    constexpr int PairOrder{2};
-    auto & low_prop{
-        this->manager->template create_property<int, PairOrder>("low layer")};
-    low_prop.resize();
-
-    auto & high_prop{
-        strict->template create_property<int, PairOrder>("high layer")};
-=======
   /* ---------------------------------------------------------------------- */
   BOOST_AUTO_TEST_SUITE(tests_without_reference_data);
 
@@ -957,7 +939,6 @@
 
     auto & high_prop{
         strict->template create_property<PropertyHigh_t>("high layer")};
->>>>>>> 599ed0c3
     high_prop.resize();
 
     int counter{0};
@@ -968,16 +949,10 @@
         auto dist = (x - y).norm();
         low_prop[pair] = counter;
         counter++;
-<<<<<<< HEAD
-        std::cout << "low: " << low_prop[pair] << ", dist = " << dist
-                  << ", pos a: " << x
-                  << ", pos b: " << y << std::endl;
-=======
         if (verbose) {
           std::cout << "low: " << low_prop[pair] << ", dist = " << dist
                     << ", pos a: " << x << ", pos b: " << y << std::endl;
         }
->>>>>>> 599ed0c3
       }
     }
 
@@ -986,13 +961,6 @@
       for (auto && pair : atom.pairs()) {
         high_prop[pair] = counter;
         counter++;
-<<<<<<< HEAD
-        std::cout << "high: " << high_prop[pair]
-                  << ", dist = " << strict->get_distance(pair)
-                  << ", pos a: " << atom.get_position().transpose()
-                  << ", pos b: " << pair.get_position().transpose()
-                  << std::endl;
-=======
         if (verbose) {
           std::cout << "high: " << high_prop[pair]
                     << ", dist = " << strict->get_distance(pair)
@@ -1000,32 +968,18 @@
                     << ", pos b: " << pair.get_position().transpose()
                     << std::endl;
         }
->>>>>>> 599ed0c3
       }
     }
 
     // strict is supposed to contain pairs 1 and 3
-<<<<<<< HEAD
-    std::array<int, 2> low_pairs{1, 3};
-    std::array<int, 2> high_pairs{0, 1};
-=======
     std::array<int, 2> low_pairs{{1, 3}};
     std::array<int, 2> high_pairs{{0, 1}};
->>>>>>> 599ed0c3
     counter = 0;
     for (auto && atom : *strict) {
       for (auto && pair : atom.pairs()) {
         BOOST_CHECK_EQUAL(low_prop[pair], low_pairs[counter]);
         BOOST_CHECK_EQUAL(high_prop[pair], high_pairs[counter]);
         counter++;
-<<<<<<< HEAD
-        std::cout << "low: " << low_prop[pair]
-                  << ", pos a: " << atom.get_position().transpose()
-                  << ", pos b: " << pair.get_position().transpose() << std::endl;
-        std::cout << "high: " << high_prop[pair]
-                  << ", pos a: " << atom.get_position().transpose()
-                  << ", pos b: " << pair.get_position().transpose() << std::endl;
-=======
         if (verbose) {
           std::cout << "low: " << low_prop[pair]
                     << ", pos a: " << atom.get_position().transpose()
@@ -1062,7 +1016,6 @@
                     << ", pos b: " << pair.get_position().transpose()
                     << std::endl;
         }
->>>>>>> 599ed0c3
       }
     }
   }
