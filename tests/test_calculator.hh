--- conflicted
+++ resolved
@@ -98,15 +98,10 @@
     json factory_args{};
   };
 
-<<<<<<< HEAD
+  template <typename MultipleStructureFixture>
   struct MultipleStructureSphericalInvariants
-      : MultipleStructureManagerNLCCStrictFixture {
-    using Parent = MultipleStructureManagerNLCCStrictFixture;
-=======
-  template <typename MultipleStructureFixture>
-  struct MultipleStructureSphericalInvariants : MultipleStructureFixture {
+      : MultipleStructureFixture {
     using Parent = MultipleStructureFixture;
->>>>>>> 8bc469fc
     using ManagerTypeHolder_t = typename Parent::ManagerTypeHolder_t;
     using Representation_t = CalculatorSphericalInvariants;
 
@@ -167,15 +162,9 @@
                                   {"normalize", true}}};
   };
 
-<<<<<<< HEAD
-  struct MultipleStructureSphericalCovariants
-      : MultipleStructureManagerNLCCStrictFixture {
-    using Parent = MultipleStructureManagerNLCCStrictFixture;
-=======
   template <typename MultipleStructureFixture>
   struct MultipleStructureSphericalCovariants : MultipleStructureFixture {
     using Parent = MultipleStructureFixture;
->>>>>>> 8bc469fc
     using ManagerTypeHolder_t = typename Parent::ManagerTypeHolder_t;
     using Representation_t = CalculatorSphericalCovariants;
 
@@ -249,15 +238,9 @@
         "reference_data/spherical_covariants_reference.ubjson"};
   };
 
-<<<<<<< HEAD
-  struct MultipleStructureSphericalExpansion
-      : MultipleStructureManagerNLCCStrictFixture {
-    using Parent = MultipleStructureManagerNLCCStrictFixture;
-=======
   template <class MultipleStructureFixture>
   struct MultipleStructureSphericalExpansion : MultipleStructureFixture {
     using Parent = MultipleStructureFixture;
->>>>>>> 8bc469fc
     using ManagerTypeHolder_t = typename Parent::ManagerTypeHolder_t;
     using Representation_t = CalculatorSphericalExpansion;
 
@@ -854,36 +837,10 @@
          {"sorting_algorithm", "row_norm"}}};
   };
 
-<<<<<<< HEAD
   struct SortedCoulombTestData {
     using ManagerTypeHolder_t =
         StructureManagerTypeHolder<StructureManagerCenters,
                                    AdaptorNeighbourList, AdaptorStrict>;
-=======
-  struct MultipleStructureSortedCoulombCenterMask
-      : MultipleStructureManagerNLStrictFixtureCenterMask {
-    using Parent = MultipleStructureManagerNLStrictFixtureCenterMask;
-    using ManagerTypeHolder_t = typename Parent::ManagerTypeHolder_t;
-
-    MultipleStructureSortedCoulombCenterMask() : Parent{} {};
-    ~MultipleStructureSortedCoulombCenterMask() = default;
-
-    std::vector<json> hypers{{{"central_decay", 0.5},
-                              {"interaction_cutoff", 10.},
-                              {"interaction_decay", 0.5},
-                              {"size", 120},
-                              {"sorting_algorithm", "distance"}},
-                             {{"central_decay", 0.5},
-                              {"interaction_cutoff", 10.},
-                              {"interaction_decay", 0.5},
-                              {"size", 120},
-                              {"sorting_algorithm", "row_norm"}}};
-  };
-
-  struct SortedCoulombTestData : TestData {
-    using Parent = TestData;
-    using ManagerTypeHolder_t = typename Parent::ManagerTypeHolder_t;
->>>>>>> 8bc469fc
     using Representation_t = CalculatorSortedCoulomb;
     SortedCoulombTestData() { this->get_ref(this->ref_filename); }
     ~SortedCoulombTestData() = default;
