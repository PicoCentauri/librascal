--- conflicted
+++ resolved
@@ -366,12 +366,9 @@
     std::vector<json> radial_contribution_hypers{{{"type", "GTO"}}};
     std::vector<json> rep_hypers{{{"max_radial", 2},
                                   {"max_angular", 2},
-<<<<<<< HEAD
+                                  {"normalize", true},
+                                  {"soap_type", "PowerSpectrum"},
                                   {"compute_gradients", true}}};
-=======
-                                  {"normalize", true},
-                                  {"soap_type", "PowerSpectrum"}}};
->>>>>>> 16e3881d
   };
 
   struct SphericalExpansionTestData : TestData {
