/**
 * file test_structure.hh
 *
 * @author Till Junge <till.junge@altermail.ch>
 * @author Markus Stricker <markus.stricker@epfl.ch>
 * @author Felix Musil <felix.musil@epfl.ch>
 *
 * @date   05 Apr 2018
 *
 * @brief  Common headers for tests related to `StructureManager`
 *
 * @section LICENSE
 *
<<<<<<< HEAD
 * Copyright  2018 Till Junge, Markus Stricker, COSMO (EPFL), LAMMM (EPFL)
=======
 * Copyright © 2018 Till Junge, Markus Stricker, Felix Musil,
 * COSMO (EPFL), LAMMM (EPFL)
>>>>>>> 16e6b5e2
 *
 * Rascal is free software; you can redistribute it and/or
 * modify it under the terms of the GNU Lesser General Public License as
 * published by the Free Software Foundation, either version 3, or (at
 * your option) any later version.
 *
 * Rascal is distributed in the hope that it will be useful, but
 * WITHOUT ANY WARRANTY; without even the implied warranty of
 * MERCHANTABILITY or FITNESS FOR A PARTICULAR PURPOSE. See the GNU
 * Lesser General Public License for more details.
 *
 * You should have received a copy of the GNU Lesser General Public License
 * along with this software; see the file LICENSE. If not, write to the
 * Free Software Foundation, Inc., 59 Temple Place - Suite 330,
 * Boston, MA 02111-1307, USA.
 */

#ifndef TESTS_TEST_STRUCTURE_HH_
#define TESTS_TEST_STRUCTURE_HH_

#include "structure_managers/structure_manager_base.hh"
#include "structure_managers/structure_manager_lammps.hh"
#include "structure_managers/structure_manager_centers.hh"
#include "structure_managers/adaptor_strict.hh"
#include "structure_managers/adaptor_increase_maxorder.hh"
#include "structure_managers/adaptor_neighbour_list.hh"
#include "structure_managers/make_structure_manager.hh"
#include "rascal_utility.hh"

namespace rascal {

  /**
   * This file generates fixtures for all the classes in structure_managers
   * that need to be tested. Fixtures should be as compatible as possible in
   * terms of interface, so that the tests can be easily templated.  This is a
   * list of conventions that are expected in tests: - If a fixture generates an
   * object that should be accessible with a structure_manager interface, it has
   * to be called "manager"
   */

  /* ---------------------------------------------------------------------- */
  /**
   * Most basic fixture. This is only to guarantee, that the lowest Layer
   * manager, which is initialized with existing data and not `adapted` is
   * always accessible with the variable ``manager``.
   */
  template <class ManagerImplementation>
  struct ManagerFixture {
    using ManagerPtr_t = std::shared_ptr<ManagerImplementation>;
    ManagerFixture() {}   // ctor
    ~ManagerFixture() {}  // dtor

    ManagerPtr_t manager{make_structure_manager<ManagerImplementation>()};
  };

  /* ---------------------------------------------------------------------- */
  /**
   * Basic fixture for using two manager to compare things. This is to
   * guarantee, that the managers, built with existing data and not adapted is
   * always accessible with the variable ``manager_1`` and ``manager_2``. Both
   * managers are of the same class.
   */
  template <class ManagerImplementation>
  struct ManagerFixtureTwo {
    using ManagerPtr_t = std::shared_ptr<ManagerImplementation>;
    ManagerFixtureTwo() {}   // ctor
    ~ManagerFixtureTwo() {}  // dtor

    ManagerPtr_t manager_1{make_structure_manager<ManagerImplementation>()};
    ManagerPtr_t manager_2{make_structure_manager<ManagerImplementation>()};
  };

  /* ---------------------------------------------------------------------- */

  /**
   * general case of a manager fixture, which reads the structure information
   * from a file, atomic structure contains 9 atoms in a very simple cubic unit
   * cell, no periodicity, it inherits publicly from the ManagerFixture, which
   * provides access to the variable ``manager``.
   */
  template <class ManagerImplementation>
  struct ManagerFixtureFile : public ManagerFixture<ManagerImplementation> {
    // initialize manager variable
    ManagerFixtureFile()
        : ManagerFixture<ManagerImplementation>{}, cutoff{1.},
          filename{"simple_cubic_9.json"}  // initialize current fixture
    {
      this->manager->update(filename);
    }

    ~ManagerFixtureFile() {}

    // additional variables for current fixture
    double cutoff;
    std::string filename;
  };

  /* ---------------------------------------------------------------------- */
  /**
   * Fixture providing two managers ``manager_1`` and ``manager_2``, which both
   * have a hexagonal lattice, but with different unit cells (vectors), each
   * with two atoms. It is used to ensure that the neighbour list algorithm is
   * robust with respect to the unit cell. Same crystal structure and cutoff
   * should yield the same number of neighbours.
   */
  struct ManagerFixtureTwoHcp
      : public ManagerFixtureTwo<StructureManagerCenters> {
    ManagerFixtureTwoHcp()
        : ManagerFixtureTwo<StructureManagerCenters>{}, pbc{{true, true, true}},
          cell_1(3, 3), cell_2(3, 3), positions_1(3, 2), positions_2(3, 2),
          atom_types(2), cutoff{0.7} {
      /*
       * hcp crystal with lattice parameter a = 1, c = sqrt(8/3), defined in two
       * unit cells: basal and prismatic 1. The neighbourlist is built with the
       * same cutoff. The test checks, if all atoms have the same number of
       * neighbours.
       */
      auto a{1.};
      auto c{std::sqrt(8. / 3.)};
      // clang-format off
      cell_1 << a,                -0.5 * a, 0.,
                0., std::sqrt(3.) / 2. * a, 0.,
                0., 0.,                      c;

      cell_2 << a,  0.,                0.5 * a,
                0.,  c,                     0.,
                0., 0., std::sqrt(3.) / 2. * a;
      // clang-format on
      auto p_1 = 2. / 3. * cell_1.col(0) + 1. / 3. * cell_1.col(1) +
                 1. / 2. * cell_1.col(2);

      positions_1 << 0.0, p_1[0], 0.0, p_1[1], 0.0, p_1[2];

      auto p_2 = -1. / 3. * cell_2.col(0) + 1. / 2. * cell_2.col(1) +
                 2. / 3. * cell_2.col(2);

      positions_2 << 0.0, p_2[0], 0.0, p_2[1], 0.0, p_2[2];

      atom_types << 1, 1;

      using PBC_t = Eigen::Map<Eigen::Matrix<int, 3, 1>>;

      manager_1->update(positions_1, atom_types, cell_1, PBC_t{pbc.data()});

      manager_2->update(positions_2, atom_types, cell_2, PBC_t{pbc.data()});
    }

    ~ManagerFixtureTwoHcp() {}

    std::array<int, 3> pbc;
    Eigen::MatrixXd cell_1;
    Eigen::MatrixXd cell_2;
    Eigen::MatrixXd positions_1;
    Eigen::MatrixXd positions_2;
    // same number of atoms, therefore only one necessary
    Eigen::VectorXi atom_types;

    double cutoff;

    const int natoms{2};
  };

  /* ---------------------------------------------------------------------- */
  /**
   * Fixture which provides two managers ``manager_1`` and ``manager_2``, which
   * both have a face centered cubic lattice, but with different unit cells
   * (vectors) with one and four atoms. It is another test to ensure that the
   * neighbour list algorithm is robust with respect to the unit cell.
   */
  struct ManagerFixtureTwoFcc
      : public ManagerFixtureTwo<StructureManagerCenters> {
    ManagerFixtureTwoFcc()
        : ManagerFixtureTwo<StructureManagerCenters>{}, pbc{{true, true, true}},
          cell_1(3, 3), cell_2(3, 3), positions_1(3, 1), positions_2(3, 4),
          atom_types_1(1),
          atom_types_2(4), cutoff{0.7},  // starting with zero neighbours
          natoms_1{1}, natoms_2{4} {
      /*
       * fcc unit cells: first cell consists of only one atom, which is
       * repeated, second cell is the conventional 4 atoms. This test checks, if
       * the found number of neighbours with increasing cutoff is the same for
       * the atom at position (0, 0, 0).
       */
      auto a{1.};
      // clang-format off
      cell_1 <<  a , 0.5 * a, 0.5 * a,
                 0., 0.5 * a, 0.     ,
                 0., 0.,      0.5 * a;

      cell_2 << a,  0., 0.,
                0., a,  0.,
                0., 0., a;
      // clang-format on
      positions_1 << 0., 0., 0.;

      auto p_2 = 0.5 * cell_2.col(0) + 0.5 * cell_2.col(1);
      auto p_3 = 0.5 * cell_2.col(0) + 0.5 * cell_2.col(2);
      auto p_4 = 0.5 * cell_2.col(1) + 0.5 * cell_2.col(2);
      // clang-format off
      positions_2 <<    0.0, p_2[0], p_3[0],
                     p_4[0],    0.0, p_2[1],
                     p_3[1], p_4[1],    0.0,
                     p_2[2], p_3[2], p_4[2];
      // clang-format on
      atom_types_1 << 1;
      atom_types_2 << 1, 1, 1, 1;

      using PBC_t = Eigen::Map<Eigen::Matrix<int, 3, 1>>;

      manager_1->update(positions_1, atom_types_1, cell_1, PBC_t{pbc.data()});

      manager_2->update(positions_2, atom_types_2, cell_2, PBC_t{pbc.data()});
    }

    ~ManagerFixtureTwoFcc() {}

    std::array<int, 3> pbc;
    Eigen::MatrixXd cell_1;
    Eigen::MatrixXd cell_2;
    Eigen::MatrixXd positions_1;
    Eigen::MatrixXd positions_2;
    Eigen::VectorXi atom_types_1;
    Eigen::VectorXi atom_types_2;

    double cutoff;

    const int natoms_1;
    const int natoms_2;
  };

  /* ---------------------------------------------------------------------- */
  /**
   * Specialisation for the ManagerFixture for usage with the structure manager
   * with the Lammps interface. Data structures for a 3-atom structure are built
   * here and the manager is initialised.
   */
  // TODO(markus): as of Nov 2018, this interface is outdated with respect to
  // lammps.
  template <>
  struct ManagerFixture<StructureManagerLammps> {
    using Manager_t = StructureManagerLammps;
    constexpr static int nb{3};
    constexpr static int dim{3};
    using ptr_t = double **;

    ManagerFixture()
        : firstneigh{new int *[nb]}, x{new double *[nb]}, f{new double *[nb]},
          vatom{new double *[nb]}, manager{
                                       make_structure_manager<Manager_t>()} {
      manager->update(inum, tot_num, ilist, numneigh,
                      static_cast<int **>(firstneigh), ptr_t(x), ptr_t(f), type,
                      eatom, static_cast<double **>(vatom));
      firstneigh[0] = new int[2];
      firstneigh[0][0] = 1;
      firstneigh[0][1] = 2;
      firstneigh[1] = new int;
      firstneigh[1][0] = 0;
      firstneigh[2] = new int;
      firstneigh[2][0] = 0;

      for (int i{0}; i < nb; ++i) {
        x[i] = new double[dim];
        f[i] = new double[dim];
        for (int j{0}; j < dim; ++j) {
          x[i][j] = tx[i][j];
          f[i][j] = tf[i][j];
        }
      }
    }

    ManagerFixture(ManagerFixture &) = delete;
    ManagerFixture & operator=(const ManagerFixture &) = delete;
    ~ManagerFixture() {
      delete[] firstneigh[0];
      delete firstneigh[1];
      delete firstneigh[2];
      delete[] firstneigh;
      delete[] vatom;
      for (int i{0}; i < nb; ++i) {
        delete[] x[i];
        delete[] f[i];
      }
      delete[] x;
      delete[] f;
    }
    double tx[nb][nb] = {{0, 0, 0}, {1, 0, 0}, {0, 1, 0}};
    double tf[nb][nb] = {{1, 1, 0}, {-1, 0, 0}, {0, -1, 0}};

    int inum{nb};
    int tot_num{nb};  // includes ghosts
    int ilist[nb]{0, 1, 2};
    int numneigh[nb]{2, 1, 1};
    int ** firstneigh;
    double ** x;
    double ** f;
    int type[nb]{1, 2, -9};
    double eatom[3]{2, 1, 1};
    double ** vatom;
    std::shared_ptr<Manager_t> manager;
  };

  /* ---------------------------------------------------------------------- */
  /**
   * fixture for providing a neighbour list from a simple manager, which is read
   * from a JSON file. This fixture provides iteration over the variable
   * ``pair_manager``
   */
  template <class ManagerImplementation>
  struct PairFixtureFile {
    using Manager_t = ManagerImplementation;

    static_assert(Manager_t::traits::MaxOrder == 1,
                  "Lower layer manager has MaxOrder needs MaxOrder = 1");

    using PairManager_t = AdaptorNeighbourList<Manager_t>;

    PairFixtureFile()
        : pair_manager{make_adapted_manager<AdaptorNeighbourList>(
              this->fixture.manager, this->fixture.cutoff, true)} {
      this->pair_manager->update();
    }

    ~PairFixtureFile() {}

    ManagerFixtureFile<Manager_t> fixture{};
    std::shared_ptr<PairManager_t> pair_manager;
  };

  /* ---------------------------------------------------------------------- */
  /**
   * fixture for providing a neighbour list from a manager which is built with
   * positions in its fixture. this fixture provides iteration over the variable
   * ``pair_manager``.
   */
  template <class ManagerImplementation>
  struct PairFixture {
    using Manager_t = ManagerImplementation;

    static_assert(Manager_t::traits::MaxOrder == 1,
                  "Lower layer manager has MaxOrder needs MaxOrder = 1");

    using PairManager_t = AdaptorNeighbourList<Manager_t>;

    PairFixture()
        : pair_manager{make_adapted_manager<AdaptorNeighbourList>(
              this->fixture.manager, 3.)} {
      this->pair_manager->update();
    }

    ~PairFixture() {}

    ManagerFixture<Manager_t> fixture{};
    std::shared_ptr<PairManager_t> pair_manager;
  };

  /* ---------------------------------------------------------------------- */
  /**
   * Specialization of ManagerFixture for StructureManagerCenters with input
   * data directly given.
   */
  template <>
  struct ManagerFixture<StructureManagerCenters> {
    using Manager_t = StructureManagerCenters;

    ManagerFixture()
        : manager{make_structure_manager<Manager_t>()}, positions(22, 3),
          atom_types(22), cell(3, 3), pbc{{true, true, true}}, cutoff{2.} {
      // clang-format off
      cell << 6.19, 2.41, 0.21,
              0.00, 6.15, 1.02,
              0.00, 0.00, 7.31;

      positions << 3.689540159937393, 5.123016813620886, 1.994119731169116,
          6.818437242389163, 2.630056617829216, 6.182500355729062,
          2.114977334498767, 6.697579639059512, 1.392155450018263,
          7.420401523540017, 2.432242071439904, 6.380314902118375,
          1.112656394115962, 7.699900579442317, 3.569715877854675,
          5.242841095703604, 3.122826344932127, 5.689730628626151,
          3.248684682453303, 5.563872291104976, 2.608353462112637,
          6.204203511445642, 5.035681855581504, 2.134827911489532,
          0.946910011088814, 6.223599755982222, 4.168634519120968,
          3.001875247950068, 1.980327734683430, 5.190182032387606,
          2.943861424421339, 4.226648342649697, 5.457161501166098,
          1.713348265904937, 1.501663178733906, 5.668846588337130,
          5.208365510425203, 1.962144256645833, 2.728127406527150,
          4.442382360543885, 2.839975217222644, 4.330534549848392,
          0.744216089807768, 6.426293677263268, 4.643695520786083,
          2.662204050783991, 1.250682335857938, 6.055217235712136,
          0.860905287815103, 6.444994283754972, 4.536108843695142,
          2.769790727874932, 5.609177455068640, 1.696722116501434,
          6.703053268421970, 0.602846303148105, 3.487609972580834,
          3.818289598989240, 1.436734374347541, 5.869165197222533,
          1.054504320562138, 6.251395251007936, 3.998423858825871,
          3.307475712744203, 5.323662899811682, 1.982236671758393;
      // clang-format on
      positions.transposeInPlace();
      atom_types << 20, 20, 24, 24, 15, 15, 15, 15, 8, 8, 8, 8, 8, 8, 8, 8, 8,
          8, 8, 8, 8, 8;

      using PBC_t = Eigen::Map<Eigen::Matrix<int, 3, 1>>;
      manager->update(positions, atom_types, cell, PBC_t{pbc.data()});
      structure.set_structure(positions, atom_types, cell, PBC_t{pbc.data()});
    }

    ~ManagerFixture() {}
    AtomicStructure<3> structure{};
    std::shared_ptr<Manager_t> manager;
    Eigen::MatrixXd positions;
    Eigen::VectorXi atom_types;
    Eigen::MatrixXd cell;
    std::array<int, 3> pbc;
    double cutoff;
  };

  /* ---------------------------------------------------------------------- */
  /**
   * A simple manager using ManagerCenters to check the neighbourlist algorithm
   * with simple positions and a periodicity only in x-direction. This manager
   * is also used to check the species filter.
   */
  struct ManagerFixtureSimple : public ManagerFixture<StructureManagerCenters> {
    ManagerFixtureSimple()
        : ManagerFixture<StructureManagerCenters>{}, pbc{{true, false, false}},
          cell(3, 3), positions(3, 8), atom_types(8), cutoff{2.1}, natoms{8} {
      cell << 1.0, 0.0, 0.0, 0.0, 1.0, 0.0, 0.0, 0.0, 0.5;
      // clang-format off
      positions << 0.4, 1.4, 0.4,
                   1.4, 0.4, 1.4,
                   0.4, 1.4, 0.4,
                   0.4, 1.4, 1.4,
                   0.4, 0.4, 1.4,
                   1.4, 0.4, 0.4,
                   0.4, 0.4, 1.4,
                   1.4, 1.4, 1.4;
      // clang-format on
      atom_types << 1, 3, 2, 1, 1, 2, 2, 3;

      using PBC_t = Eigen::Map<Eigen::Matrix<int, 3, 1>>;
      this->manager->update(positions, atom_types, cell, PBC_t{pbc.data()});
    }

    ~ManagerFixtureSimple() {}

    std::array<int, 3> pbc;
    Eigen::MatrixXd cell;
    Eigen::MatrixXd positions;
    Eigen::VectorXi atom_types;

    double cutoff;

    const int natoms;
  };

  /* ---------------------------------------------------------------------- */
  /**
   * A fixture to check the neighbourlist algorithm with increasing skewedness
   * of the cell as well as a shift of the positions. The manager is built and
   * constructed inside the loop in the test: it skews the cells, therefore it
   * is not templated. The initial cutoff here is chosen to be smaller than the
   * atomic distance in this case to ensure to start with zero neighbours.
   */
  struct ManagerFixtureSkew {
    ManagerFixtureSkew()
        : pbc{{true, true, false}}, cell(3, 3), positions(3, 2),
          atom_types(2), cutoff{0.49}, natoms{2} {
      // clang-format off
      cell << 1.0, 0.0, 0.0,
              0.0, 1.0, 0.0,
              0.0, 0.0, 0.5;

      positions << 0.01, 0.01, 0.01,
                   0.51, 0.01, 0.01;
      // clang-format on

      atom_types << 1, 1;
    }

    ~ManagerFixtureSkew() {}

    std::array<int, 3> pbc;
    Eigen::MatrixXd cell;
    Eigen::MatrixXd positions;
    Eigen::VectorXi atom_types;

    double cutoff;

    const int natoms;
  };
}  // namespace rascal

#endif  // TESTS_TEST_STRUCTURE_HH_<|MERGE_RESOLUTION|>--- conflicted
+++ resolved
@@ -11,12 +11,8 @@
  *
  * @section LICENSE
  *
-<<<<<<< HEAD
- * Copyright  2018 Till Junge, Markus Stricker, COSMO (EPFL), LAMMM (EPFL)
-=======
- * Copyright © 2018 Till Junge, Markus Stricker, Felix Musil,
- * COSMO (EPFL), LAMMM (EPFL)
->>>>>>> 16e6b5e2
+ * Copyright  2018 Till Junge, Markus Stricker, Felix Musil, COSMO (EPFL),
+ * LAMMM (EPFL)
  *
  * Rascal is free software; you can redistribute it and/or
  * modify it under the terms of the GNU Lesser General Public License as
