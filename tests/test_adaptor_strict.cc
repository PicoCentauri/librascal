--- conflicted
+++ resolved
@@ -33,12 +33,11 @@
 
 namespace rascal {
 
-
   using Fixtures = boost::mpl::list<
-    PairFixtureStrict<PairFixtureSimple<StructureManagerCenters>>,
-    PairFixtureStrict<PairFixtureCenters>
-    //PairFixtureStrict<ManagerFixture<StructureManagerLammps>>
-    >;
+      PairFixtureStrict<PairFixtureSimple<StructureManagerCenters>>,
+      PairFixtureStrict<PairFixtureCenters>
+      // PairFixtureStrict<ManagerFixture<StructureManagerLammps>>
+      >;
 
   BOOST_AUTO_TEST_SUITE(strict_adaptor_test);
 
@@ -51,33 +50,16 @@
    * test strict neighbourhood constructor, this is done here instead
    * of in the Fixture, because of the default constructor is deleted.
    */
-<<<<<<< HEAD
   BOOST_FIXTURE_TEST_CASE(constructor_test, PairFixtureCenters) {
     AdaptorStrict<PairManager_t> adaptor_strict{pair_manager, cutoff};
-=======
-  BOOST_FIXTURE_TEST_CASE(constructor_test,
-                          ManagerFixture<StructureManagerCenters>) {
-    AdaptorNeighbourList<StructureManagerCenters> pair_manager{manager, cutoff};
-    AdaptorStrict<AdaptorNeighbourList<StructureManagerCenters>>
-      adaptor_strict{pair_manager, cutoff};
->>>>>>> bc5515a4
   }
 
   /* ---------------------------------------------------------------------- */
   /**
    * Update test
    */
-<<<<<<< HEAD
   BOOST_FIXTURE_TEST_CASE(update_test, PairFixtureCenters) {
     AdaptorStrict<PairManager_t> adaptor_strict{pair_manager, cutoff};
-=======
-  BOOST_FIXTURE_TEST_CASE(update_test,
-                          ManagerFixture<StructureManagerCenters>) {
-    AdaptorNeighbourList<StructureManagerCenters> pair_manager{manager, cutoff};
-    pair_manager.update();
-    AdaptorStrict<AdaptorNeighbourList<StructureManagerCenters>>
-      adaptor_strict{pair_manager, cutoff};
->>>>>>> bc5515a4
     adaptor_strict.update();
   }
 
@@ -87,7 +69,6 @@
    * types of the original atoms are accessed correctly.
    */
   BOOST_FIXTURE_TEST_CASE(iterator_test, PairFixtureCenters) {
-
     AdaptorStrict<PairManager_t> adaptor_strict{pair_manager, cutoff};
     adaptor_strict.update();
 
@@ -95,7 +76,7 @@
     int pair_counter{};
     constexpr bool verbose{false};
 
-    for (auto atom: adaptor_strict) {
+    for (auto atom : adaptor_strict) {
       auto index{atom.get_global_index()};
       BOOST_CHECK_EQUAL(index, atom_counter);
 
@@ -103,15 +84,15 @@
       BOOST_CHECK_EQUAL(type, this->fixture.atom_types[index]);
       ++atom_counter;
 
-      for (auto pair: atom) {
+      for (auto pair : atom) {
         auto pair_offset{pair.get_global_index()};
         auto pair_type{pair.get_atom_type()};
         if (verbose) {
-          std::cout << "pair (" << atom.back()
-                    << ", " << pair.back()
+          std::cout << "pair (" << atom.back() << ", " << pair.back()
                     << "), pair_counter = " << pair_counter
                     << ", pair_offset = " << pair_offset
-                    << ", atom types = " << type << ", " << pair_type << std::endl;
+                    << ", atom types = " << type << ", " << pair_type
+                    << std::endl;
         }
 
         BOOST_CHECK_EQUAL(pair_counter, pair_offset);
@@ -130,36 +111,29 @@
                           ManagerFixture<StructureManagerCenters>) {
     bool verbose{false};
     int mult = 10;
-    double rc_max{mult*0.5 + cutoff};
+    double rc_max{mult * 0.5 + cutoff};
     using PairManager_t = AdaptorNeighbourList<StructureManagerCenters>;
     PairManager_t pair_manager{manager, rc_max};
     pair_manager.update();
 
     for (auto i{0}; i < mult; ++i) {
-      auto cutoff_tmp = i*0.5 + cutoff;
+      auto cutoff_tmp = i * 0.5 + cutoff;
       std::vector<std::vector<int>> neigh_ids{};
       std::vector<std::vector<double>> neigh_dist{};
       std::vector<std::vector<int>> neigh_ids_strict{};
       std::vector<std::vector<double>> neigh_dist_strict{};
 
-<<<<<<< HEAD
-=======
-      // TODO(musil) re-initiallization in the loop of the pair manager results
-      // in a segmentation fault, is it expected ?
-      // AdaptorNeighbourList<StructureManagerCenters> pair_manager{manager,
-      //     cutoff_tmp};
-      // pair_manager.update();
-
->>>>>>> bc5515a4
-      if (verbose) std::cout << "Setting up strict manager with rc = "
-                             <<cutoff_tmp << std::endl;
+      if (verbose)
+        std::cout << "Setting up strict manager with rc = " << cutoff_tmp
+                  << std::endl;
 
       using Adaptor_t = AdaptorStrict<PairManager_t>;
       Adaptor_t adaptor_strict{pair_manager, cutoff_tmp};
       adaptor_strict.update();
 
-      if (verbose) std::cout << "Setting up comparison list with rc = "
-                             <<cutoff_tmp<< std::endl;
+      if (verbose)
+        std::cout << "Setting up comparison list with rc = " << cutoff_tmp
+                  << std::endl;
 
       for (auto center : pair_manager) {
         std::vector<int> indices{};
@@ -177,8 +151,8 @@
         }
 
         for (auto neigh : center) {
-          double distance{(center.get_position()
-                           - neigh.get_position()).norm()};
+          double distance{
+              (center.get_position() - neigh.get_position()).norm()};
           if (distance <= cutoff_tmp) {
             indices.push_back(neigh.get_atom_index());
             distances.push_back(distance);
@@ -198,15 +172,15 @@
         // break;
       }
 
-      if (verbose) std::cout << "Setting get adaptor_strict info" << std::endl;
+      if (verbose)
+        std::cout << "Setting get adaptor_strict info" << std::endl;
       for (auto center : adaptor_strict) {
         std::vector<int> indices_{};
         std::vector<double> distances_{};
 
         if (verbose) {
           // get_index returns iteration index
-          std::cout << "strict atom out "
-                    << center.get_index();
+          std::cout << "strict atom out " << center.get_index();
           // get_atom_index returns index from
           std::cout << " " << center.get_atom_index() << " ";
 
@@ -217,8 +191,8 @@
         }
 
         for (auto neigh : center) {
-          double distance{(center.get_position()
-                           - neigh.get_position()).norm()};
+          double distance{
+              (center.get_position() - neigh.get_position()).norm()};
 
           indices_.push_back(neigh.get_atom_index());
           distances_.push_back(distance);
@@ -243,7 +217,6 @@
         neigh_dist_strict.push_back(distances_);
         // if (icenter > 1) break;
       }
-
 
       BOOST_CHECK_EQUAL(neigh_ids.size(), neigh_ids_strict.size());
 
@@ -273,12 +246,13 @@
 
     constexpr bool verbose{false};
 
-    if (verbose) std::cout << "HCP test " << cutoff << std::endl;
+    if (verbose)
+      std::cout << "HCP test " << cutoff << std::endl;
 
     int mult = 10;
 
     for (auto i{1}; i < mult; ++i) {
-      auto cutoff_tmp = i*0.5 + cutoff;
+      auto cutoff_tmp = i * 0.5 + cutoff;
 
       std::vector<int> neighbours_per_atom1{};
       std::vector<int> neighbours_per_atom2{};
@@ -304,7 +278,8 @@
       PairManager_t pair_manager1{manager_1, cutoff_tmp};
       pair_manager1.update();
 
-      if (verbose) std::cout << "Setting up strict manager 1 " << std::endl;
+      if (verbose)
+        std::cout << "Setting up strict manager 1 " << std::endl;
 
       Adaptor_t adaptor_strict1{pair_manager1, cutoff_tmp};
       adaptor_strict1.update();
@@ -312,7 +287,8 @@
       PairManager_t pair_manager2{manager_2, cutoff_tmp};
       pair_manager2.update();
 
-      if (verbose) std::cout << "Setting up strict manager 2 " << std::endl;
+      if (verbose)
+        std::cout << "Setting up strict manager 2 " << std::endl;
 
       Adaptor_t adaptor_strict2{pair_manager2, cutoff_tmp};
       adaptor_strict2.update();
@@ -321,9 +297,8 @@
         neighbours_per_atom1.push_back(0);
         for (auto pair : atom) {
           if (verbose) {
-            std::cout << "1 pair "
-                      << atom.back() << " "
-                      << pair.back() << std::endl;
+            std::cout << "1 pair " << atom.back() << " " << pair.back()
+                      << std::endl;
           }
           adaptor_strict1.get_distance(pair);
           neighbours_per_atom1.back()++;
@@ -334,47 +309,39 @@
         neighbours_per_atom2.push_back(0);
         for (auto pair : atom) {
           if (verbose) {
-            std::cout << "2 pair "
-                      << atom.back() << " "
-                      << pair.back() << std::endl;
+            std::cout << "2 pair " << atom.back() << " " << pair.back()
+                      << std::endl;
           }
 
           neighbours_per_atom2.back()++;
         }
       }
 
-      BOOST_CHECK_EQUAL_COLLECTIONS(neighbours_per_atom1.begin(),
-                                    neighbours_per_atom1.end(),
-                                    neighbours_per_atom2.begin(),
-                                    neighbours_per_atom2.end());
+      BOOST_CHECK_EQUAL_COLLECTIONS(
+          neighbours_per_atom1.begin(), neighbours_per_atom1.end(),
+          neighbours_per_atom2.begin(), neighbours_per_atom2.end());
 
       for (auto i{0}; i < natoms; ++i) {
         if (verbose) {
           std::cout << "neigh1/neigh2: i " << i << " "
-                    << neighbours_per_atom1[i] << "/"
-                    << neighbours_per_atom2[i] << std::endl;
+                    << neighbours_per_atom1[i] << "/" << neighbours_per_atom2[i]
+                    << std::endl;
         }
       }
     }
   }
 
   /* ---------------------------------------------------------------------- */
-<<<<<<< HEAD
   BOOST_FIXTURE_TEST_CASE(neighbourlist_test_fcc, ManagerFixtureTwoFcc) {
-
-=======
-  BOOST_FIXTURE_TEST_CASE(neighbourlist_test_fcc,
-                          ManagerFixtureNeighbourCheckFcc
-                          <StructureManagerCenters>) {
->>>>>>> bc5515a4
     constexpr bool verbose{false};
 
-    if (verbose) std::cout << "FCC test " << std::endl;
+    if (verbose)
+      std::cout << "FCC test " << std::endl;
 
     int mult = 8;
 
     for (auto i{1}; i < mult; ++i) {
-      auto cutoff_tmp = i*0.5 + cutoff;
+      auto cutoff_tmp = i * 0.5 + cutoff;
 
       std::vector<int> neighbours_per_atom1{};
       std::vector<int> neighbours_per_atom2{};
@@ -392,7 +359,8 @@
       PairManager_t pair_manager1{manager_1, cutoff_tmp};
       pair_manager1.update();
 
-      if (verbose) std::cout << "Setting up strict manager 1 " << std::endl;
+      if (verbose)
+        std::cout << "Setting up strict manager 1 " << std::endl;
 
       Adaptor_t adaptor_strict1{pair_manager1, cutoff_tmp};
       adaptor_strict1.update();
@@ -400,7 +368,8 @@
       PairManager_t pair_manager2{manager_2, cutoff_tmp};
       pair_manager2.update();
 
-      if (verbose) std::cout << "Setting up strict manager 2 " << std::endl;
+      if (verbose)
+        std::cout << "Setting up strict manager 2 " << std::endl;
 
       Adaptor_t adaptor_strict2{pair_manager2, cutoff_tmp};
       adaptor_strict2.update();
@@ -409,12 +378,10 @@
         neighbours_per_atom1.push_back(0);
         for (auto pair : atom) {
           if (verbose) {
-            std::cout << "1 pair "
-                      << atom.back() << " "
-                      << pair.back() << std::endl;
-          }
-          double dist = {(atom.get_position()
-                          - pair.get_position()).norm()};
+            std::cout << "1 pair " << atom.back() << " " << pair.back()
+                      << std::endl;
+          }
+          double dist = {(atom.get_position() - pair.get_position()).norm()};
           if (dist < cutoff_tmp) {
             neighbours_per_atom1.back()++;
           }
@@ -425,12 +392,10 @@
         neighbours_per_atom2.push_back(0);
         for (auto pair : atom) {
           if (verbose) {
-            std::cout << "2 pair "
-                      << atom.back() << " "
-                      << pair.back() << std::endl;
-          }
-          double dist = {(atom.get_position()
-                          - pair.get_position()).norm()};
+            std::cout << "2 pair " << atom.back() << " " << pair.back()
+                      << std::endl;
+          }
+          double dist = {(atom.get_position() - pair.get_position()).norm()};
           if (dist < cutoff_tmp) {
             neighbours_per_atom2.back()++;
           }
@@ -442,11 +407,9 @@
        * atom does not allow for comparison with other atom's number of
        * neighbours
        */
-      BOOST_CHECK_EQUAL(neighbours_per_atom1[0],
-                        neighbours_per_atom2[0]);
+      BOOST_CHECK_EQUAL(neighbours_per_atom1[0], neighbours_per_atom2[0]);
       if (verbose) {
-        std::cout << "neigh1/neigh2: "
-                  << neighbours_per_atom1[0] << "/"
+        std::cout << "neigh1/neigh2: " << neighbours_per_atom1[0] << "/"
                   << neighbours_per_atom2[0] << std::endl;
       }
     }
@@ -454,4 +417,4 @@
 
   BOOST_AUTO_TEST_SUITE_END();
 
-}  // rascal+}  // namespace rascal