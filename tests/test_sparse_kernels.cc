/**
 * @file test_sparse_kernels.cc
 *
 * @author Felix Musil <felix.musil@epfl.ch>
 *
 * @date   18 Jan 2020
 *
 * @brief test the implementation of sparse similarity kernel classes
 *
 * @section LICENSE
 *
 * Copyright  2020 Felix Musil, COSMO (EPFL), LAMMM (EPFL)
 *
 * Rascal is free software; you can redistribute it and/or
 * modify it under the terms of the GNU Lesser General Public License as
 * published by the Free Software Foundation, either version 3, or (at
 * your option) any later version.
 *
 * Rascal is distributed in the hope that it will be useful, but
 * WITHOUT ANY WARRANTY; without even the implied warranty of
 * MERCHANTABILITY or FITNESS FOR A PARTICULAR PURPOSE. See the GNU
 * Lesser General Public License for more details.
 *
 * You should have received a copy of the GNU Lesser General Public License
 * along with this software; see the file LICENSE. If not, write to the
 * Free Software Foundation, Inc., 59 Temple Place - Suite 330,
 * Boston, MA 02111-1307, USA.
 */

#include "test_sparse_kernels.hh"

#include <boost/mpl/list.hpp>
#include <boost/test/unit_test.hpp>

namespace rascal {
  BOOST_AUTO_TEST_SUITE(sparse_kernels_test);

  using multiple_fixtures =
      boost::mpl::list<SparseKernelFixture<StrictNLSparseKernelFixture>>;

  /**
   * Tests if the compute functionality matches the size of atoms/structures
   * given as input.
   */
  BOOST_FIXTURE_TEST_CASE_TEMPLATE(multiple_kernel_compute_test, Fix,
                                   multiple_fixtures, Fix) {
    using Calculator_t = typename Fix::Calculator_t;
    auto & kernels = Fix::kernels;
    auto & representations = Fix::representations;
    auto & collections = Fix::collections;

    // use all the features as sparse point
    std::vector<std::vector<std::vector<int>>> selected_ids;
    for (auto & collection : collections) {
      selected_ids.emplace_back();
      for (auto & manager : collection) {
        selected_ids.back().emplace_back();
        int ii{0};
        for (auto center : manager) {
          (void)center;
          selected_ids.back().back().push_back(ii);
          ++ii;
        }
      }
    }

    int i_collection{0};
    for (auto & collection : collections) {
      for (auto & representation : representations) {
        SparsePointsBlockSparse<Calculator_t> sparse_points{};
        sparse_points.push_back(representation, collection,
                                selected_ids[i_collection]);
        for (auto & kernel : kernels) {
          auto mat = kernel.compute(representation, collection, sparse_points);

          if (Fix::verbose) {
            std::cout << "target_type=" << static_cast<int>(kernel.target_type)
                      << " mat.size=" << mat.size() << std::endl;
          }

          if (kernel.target_type == internal::TargetType::Structure) {
            BOOST_CHECK_EQUAL(mat.size(),
                              collection.size() * sparse_points.size());

          } else if (kernel.target_type == internal::TargetType::Atom) {
            int n_centers{0};
            for (auto & manager : collection) {
              n_centers += manager->size();
            }
            BOOST_CHECK_EQUAL(mat.size(), n_centers * sparse_points.size());
          }
        }
      }
    }
  }

  /* ---------------------------------------------------------------------- */
  /**
   * Utility fixture used to compare representations with sparsification
   */

  struct SparseKernelGradFixture {
    using ManagerTypeHolder_t =
        StructureManagerTypeHolder<StructureManagerCenters,
                                   AdaptorNeighbourList,
                                   AdaptorCenterContribution, AdaptorStrict>;
    using Manager_t = typename ManagerTypeHolder_t::type;
    using ManagerCollection_t =
        typename TypeHolderInjector<ManagerCollection,
                                    ManagerTypeHolder_t::type_list>::type;
    using Structure_t = AtomicStructure<3>;
    using Representation_t = CalculatorSphericalInvariants;
    using SparsePoints_t = SparsePointsBlockSparse<Representation_t>;
    using Kernel_t = SparseKernel;
    using Prop_t = typename Representation_t::template Property_t<Manager_t>;
    using PropGrad_t =
        typename Representation_t::template PropertyGradient_t<Manager_t>;

    SparseKernelGradFixture() {}

    ~SparseKernelGradFixture() = default;
  };

  using sparse_grad_fixtures = boost::mpl::list<SparseKernelGradFixture>;

  /**
   * Test the analytical kernel gradients against numerical kernel gradients.
   */
  BOOST_FIXTURE_TEST_CASE_TEMPLATE(grad_test, Fix, sparse_grad_fixtures, Fix) {
    using ManagerCollection_t = typename Fix::ManagerCollection_t;
    using Manager_t = typename ManagerCollection_t::Manager_t;
    using Representation_t = typename Fix::Representation_t;
    using Kernel_t = typename Fix::Kernel_t;
    using SparsePoints_t = typename Fix::SparsePoints_t;
    json inputs{};
    inputs =
        json_io::load("reference_data/tests_only/sparse_kernel_inputs.json");

    const bool verbose{true};
    // relative error threshold
    const double delta{1e-3};
    // range of zero
    const double epsilon{1e-14};
<<<<<<< HEAD

    const bool compute_stress{false};
=======
>>>>>>> 5d1c70e5

    for (const auto & input : inputs) {
      // extract inputs
      std::string filename{input.at("filename").template get<std::string>()};
      json adaptors_input = input.at("adaptors").template get<json>();
      json calculator_input = input.at("calculator").template get<json>();
      json kernel_input = input.at("kernel").template get<json>();
      auto selected_ids = input.at("selected_ids")
                              .template get<std::vector<std::vector<int>>>();
      // initialize classes
      Kernel_t kernel{kernel_input};
      kernel_input.at("target_type") = "Atom";
      Kernel_t kernel_num{kernel_input};
      ManagerCollection_t managers{adaptors_input};
      SparsePoints_t sparse_points{};
      Representation_t representation{calculator_input};
      // load structures, compute representation and fill sparse points
      managers.add_structures(filename, 0,
                              input.at("n_structures").template get<int>());
      representation.compute(managers);
      sparse_points.push_back(representation, managers, selected_ids);
      calculator_input["compute_gradients"] = false;
      Representation_t representation_{calculator_input};

      // compute kernel gradients
      auto KNM_der{kernel.compute_derivative(representation, managers,
                                             sparse_points, compute_stress)};
      auto KNM_num_der{compute_numerical_kernel_gradients(
          kernel_num, representation_, managers, sparse_points,
          input.at("h").template get<double>(), compute_stress)};
      auto diff = math::relative_error(KNM_der, KNM_num_der, delta, epsilon);
      int col_max{0}, row_max{0};
      double max_rel_diff{diff.maxCoeff(&row_max, &col_max)};
      BOOST_TEST(max_rel_diff < delta);
      if (verbose and max_rel_diff > delta) {
        std::cout << filename << std::endl;
        std::cout << adaptors_input.dump() << std::endl;
        std::cout << calculator_input.dump() << std::endl;
        std::cout << kernel_input.dump() << std::endl;
        std::cout << "============================" << std::endl;
        std::cout << diff.row(row_max) << std::endl;
        std::cout << "============================" << std::endl;
        std::cout << KNM_der.row(row_max) << std::endl;
        std::cout << "============================" << std::endl;
        std::cout << KNM_num_der.row(row_max) << std::endl;
        std::cout << "============================" << std::endl;
        std::cout << KNM_der << std::endl;
        std::cout << "============================" << std::endl;
        std::cout << KNM_num_der << std::endl;
      }
    }
  }

  /**
   * Test the analytical kernel gradients against numerical kernel gradients.
   */
  BOOST_FIXTURE_TEST_CASE_TEMPLATE(grad_stress_test, Fix, sparse_grad_fixtures,
                                   Fix) {
    using ManagerCollection_t = typename Fix::ManagerCollection_t;
    using Representation_t = typename Fix::Representation_t;
    using Kernel_t = typename Fix::Kernel_t;
    using SparsePoints_t = typename Fix::SparsePoints_t;

    json inputs{};
    inputs =
        json_io::load("reference_data/tests_only/sparse_kernel_inputs.json");

    const bool verbose{true};
    // relative error threshold
    const double delta{6e-3};
    // range of zero
    const double epsilon{1e-11};

    const bool compute_stress{true};

    for (const auto & input : inputs) {
      // extract inputs
      std::string filename{input.at("filename").template get<std::string>()};
      json adaptors_input = input.at("adaptors").template get<json>();
      json calculator_input = input.at("calculator").template get<json>();
      json kernel_input = input.at("kernel").template get<json>();
      auto selected_ids = input.at("selected_ids")
                              .template get<std::vector<std::vector<int>>>();
      // initialize classes
      Kernel_t kernel{kernel_input};
      kernel_input.at("target_type") = "Atom";
      Kernel_t kernel_num{kernel_input};
      ManagerCollection_t managers{adaptors_input};
      SparsePoints_t sparse_points{};
      Representation_t representation{calculator_input};
      // load structures, compute representation and fill sparse points
      managers.add_structures(filename, 0,
                              input.at("n_structures").template get<int>());
      representation.compute(managers);
      sparse_points.push_back(representation, managers, selected_ids);
      calculator_input["compute_gradients"] = false;
      Representation_t representation_{calculator_input};
      // compute kernel gradients
      auto KNM_der{kernel.compute_derivative(representation, managers,
                                             sparse_points, compute_stress)};
      auto KNM_num_der{compute_numerical_kernel_gradients(
          kernel_num, representation_, managers, sparse_points,
          input.at("h").template get<double>(), compute_stress)};
      math::Matrix_t KNM_stress{
          KNM_der.block(KNM_der.rows() - 6, 0, 6, KNM_der.cols())};
      math::Matrix_t KNM_stress_num{
          KNM_num_der.block(KNM_num_der.rows() - 6, 0, 6, KNM_num_der.cols())};
      auto diff =
          math::relative_error(KNM_stress, KNM_stress_num, delta, epsilon);
      int col_max{0}, row_max{0};
      double max_rel_diff{diff.maxCoeff(&row_max, &col_max)};
      BOOST_TEST(max_rel_diff < delta);
      if (verbose and max_rel_diff > delta) {
        std::cout << filename << std::endl;
        std::cout << adaptors_input.dump() << std::endl;
        std::cout << calculator_input.dump() << std::endl;
        std::cout << kernel_input.dump() << std::endl;
        std::cout << "============================" << std::endl;
        std::cout << diff.row(row_max) << std::endl;
        std::cout << "============================" << std::endl;
        std::cout << KNM_stress.row(row_max) << std::endl;
        std::cout << "============================" << std::endl;
        std::cout << KNM_stress_num.row(row_max) << std::endl;
        std::cout << "============================" << std::endl;
        std::cout << KNM_stress << std::endl;
        std::cout << "============================" << std::endl;
        std::cout << KNM_stress_num << std::endl;
      }
      // test that prediction routine and predictions with kernel are equal
      math::Vector_t weights{sparse_points.size()};
      weights.setConstant(1.);

      math::Matrix_t gradients_k = KNM_der * weights.transpose();
      std::string force_name = compute_sparse_kernel_gradients(
          representation, kernel, managers, sparse_points, weights);
      size_t i_center{0};
      for (auto manager : managers) {
        auto && gradients{*manager->template get_property<
            Property<double, 1, Manager_t, 1, ThreeD>>(force_name, true)};
        math::Matrix_t ff = Eigen::Map<const math::Matrix_t>(
            gradients.view().data(), manager->size() * ThreeD, 1);
        math::Matrix_t ff_r =
            gradients_k.block(i_center, 0, manager->size() * ThreeD, 1);
        math::Matrix_t force_diff =
            math::relative_error(ff, ff_r, delta, epsilon);
        double gradients_max_rel_diff{force_diff.maxCoeff(&row_max, &col_max)};
        BOOST_TEST(gradients_max_rel_diff < delta);
        i_center += manager->size() * ThreeD;
      }
    }
  }

  BOOST_AUTO_TEST_SUITE_END();

}  // namespace rascal<|MERGE_RESOLUTION|>--- conflicted
+++ resolved
@@ -128,7 +128,6 @@
    */
   BOOST_FIXTURE_TEST_CASE_TEMPLATE(grad_test, Fix, sparse_grad_fixtures, Fix) {
     using ManagerCollection_t = typename Fix::ManagerCollection_t;
-    using Manager_t = typename ManagerCollection_t::Manager_t;
     using Representation_t = typename Fix::Representation_t;
     using Kernel_t = typename Fix::Kernel_t;
     using SparsePoints_t = typename Fix::SparsePoints_t;
@@ -141,11 +140,7 @@
     const double delta{1e-3};
     // range of zero
     const double epsilon{1e-14};
-<<<<<<< HEAD
-
     const bool compute_stress{false};
-=======
->>>>>>> 5d1c70e5
 
     for (const auto & input : inputs) {
       // extract inputs
@@ -205,6 +200,7 @@
   BOOST_FIXTURE_TEST_CASE_TEMPLATE(grad_stress_test, Fix, sparse_grad_fixtures,
                                    Fix) {
     using ManagerCollection_t = typename Fix::ManagerCollection_t;
+    using Manager_t = typename ManagerCollection_t::Manager_t;
     using Representation_t = typename Fix::Representation_t;
     using Kernel_t = typename Fix::Kernel_t;
     using SparsePoints_t = typename Fix::SparsePoints_t;
