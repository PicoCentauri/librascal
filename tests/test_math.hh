/**
 * file   test_math.hh
 *
 * @author  Felix Musil <felix.musil@epfl.ch>
 *
 * @date   14 October 2018
 *
 * @brief Test implementation of math functions
 *
 * Copyright  2018  Felix Musil, COSMO (EPFL), LAMMM (EPFL)
 *
 * Rascal is free software; you can redistribute it and/or
 * modify it under the terms of the GNU Lesser General Public License as
 * published by the Free Software Foundation, either version 3, or (at
 * your option) any later version.
 *
 * Rascal is distributed in the hope that it will be useful, but
 * WITHOUT ANY WARRANTY; without even the implied warranty of
 * MERCHANTABILITY or FITNESS FOR A PARTICULAR PURPOSE. See the GNU
 * Lesser General Public License for more details.
 *
 * You should have received a copy of the GNU Lesser General Public License
 * along with this software; see the file LICENSE. If not, write to the
 * Free Software Foundation, Inc., 59 Temple Place - Suite 330,
 * Boston, MA 02111-1307, USA.
 */

#ifndef TESTS_TEST_MATH_HH_
#define TESTS_TEST_MATH_HH_

#include "tests.hh"
#include "json_io.hh"
#include "math/math_interface.hh"
#include "math/math_utils.hh"
#include "math/spherical_harmonics.hh"
#include "math/hyp1f1.hh"
#include "rascal_utility.hh"

#include <fstream>
#include <string>
#include <Eigen/Dense>

namespace rascal {

  struct SphericalHarmonicsRefFixture {
    SphericalHarmonicsRefFixture() {
      std::vector<std::uint8_t> ref_data_ubjson;
      internal::read_binary_file(this->ref_filename, ref_data_ubjson);
      this->ref_data = json::from_ubjson(ref_data_ubjson);
    }

    ~SphericalHarmonicsRefFixture() = default;

    std::string ref_filename = "reference_data/spherical_harmonics_reference.ubjson";

    // the type which gives me double
    using StdVector2Dim_t = std::vector<std::vector<double>>;
    using StdVector3Dim_t = std::vector<std::vector<std::vector<double>>>;
    StdVector2Dim_t unit_vectors{};
    StdVector3Dim_t harmonics{};
    StdVector3Dim_t alps{};
    json ref_data{};
    bool verbose{true};
  };
<<<<<<< HEAD
  
=======

  /**
   * Fixture for testing a the gradient of a scalar function of N real arguments
   *
   * (Verifies that the gradient is the same as the converged value of the
   * finite-difference approximation along the given directions)
   *
   * Parameters should be provided in a JSON input file, as follows:
   *
   * @param function_inputs List of vectors of function arguments at which to
   *                        test the gradient
   *
   * @param direction_mode How the finite-difference directions are specified;
   *                       options are "Cartesian" (once along each independent
   *                       argument), "Random" (exactly what it says on the
   *                       tin), and "Provided" (given in input file, see below)
   *
   * @param displacement_directions List of vectors along which to displace the
   *                                inputs, in case "direction_mode" is
   *                                "Provided".
   */
  struct GradientTestFixture {
    explicit GradientTestFixture(std::string input_filename) {
      using Eigen::ArrayXd;
      using Eigen::MatrixXd;
      using Eigen::VectorXd;
      json input_data;

      std::ifstream input_file(input_filename);
      input_file >> input_data;
      function_inputs = input_data.at("function_inputs").get<StdVector2Dim_t>();
      n_arguments = function_inputs[0].size();

      // Get/make the displacement directions
      std::string direction_mode = input_data.at(
          "direction_mode").get<std::string>();
      if (direction_mode.compare("Cartesian") == 0) {
        displacement_directions = MatrixXd::Identity(n_arguments, n_arguments);
      } else if (direction_mode.compare("Random") == 0) {
        size_t n_directions{input_data.at("n_directions").get<size_t>()};
        displacement_directions = MatrixXd::Random(n_directions, n_arguments);
        displacement_directions.rowwise().normalize();
      } else if (direction_mode.compare("Provided") == 0) {
        StdVector2Dim_t directions_in = input_data.at(
            "displacement_directions").get<StdVector2Dim_t>();
        displacement_directions.resize(directions_in.size(), n_arguments);
        int row_idx{0};
        for (auto it{directions_in.begin()}; it != directions_in.end(); it++) {
          displacement_directions.row(row_idx++) =
            Eigen::Map<VectorXd> (it->data(), 1, n_arguments);
        }
        displacement_directions.rowwise().normalize();
      } else {
        std::cerr << "Unknown direction mode \'" << direction_mode;
        std::cerr << "\', assuming Cartesian" << std::endl;
        displacement_directions = MatrixXd::Identity(n_arguments, n_arguments);
      }

      if (input_data.find("verbose") != input_data.end()) {
        verbose = input_data["verbose"].get<bool>();
      }
    }

    ~GradientTestFixture() = default;

    using StdVector2Dim_t = std::vector<std::vector<double>>;
    StdVector2Dim_t function_inputs{};
    std::vector<double> displacement_lengths{};
    Eigen::MatrixXd displacement_directions{};
    //std::string input_filename{
      //"reference_data/spherical_harmonics_gradient_test.json"};
    size_t n_arguments{0};
    bool verbose{false};
  };

  template<int max_angular>
  class SphericalHarmonicsWithGradients {
   public:
    SphericalHarmonicsWithGradients() = default;

    ~SphericalHarmonicsWithGradients() = default;

    Eigen::Array<double, 1, (max_angular+1)*(max_angular+1)>
    f(const Eigen::Vector3d & inputs_v) {
      // Renormalize the inputs to project out the r gradients
      Eigen::Vector3d my_inputs = inputs_v / inputs_v.norm();
      return math::compute_spherical_harmonics(my_inputs, max_angular);
    }

    Eigen::Array<double, 3, (max_angular+1)*(max_angular+1)>
    grad_f(const Eigen::Vector3d & inputs_v) {
      Eigen::Array<double, 4, (max_angular+1)*(max_angular+1)>
        harmonics_derivatives{math::compute_spherical_harmonics_derivatives(
                                                        inputs_v, max_angular)};
      // The gradients are with respect to the central atom, but the
      // displacements here affect the neighbouring atom, hence the sign
      return -1.0 * harmonics_derivatives.bottomRows(3);
    }
  };

  template<typename FunctionProvider_t> void test_gradients(
                                              std::string data_filename) {
    FunctionProvider_t function_calculator{};
    GradientTestFixture params{data_filename};
    Eigen::MatrixXd values;
    Eigen::MatrixXd jacobian;
    Eigen::RowVectorXd argument_vector;
    Eigen::VectorXd displacement_direction;
    Eigen::Vector3d displacement;
    Eigen::MatrixXd directional;
    Eigen::MatrixXd fd_derivatives;
    Eigen::MatrixXd fd_error_cwise;
    // This error isn't going to be arbitrarily small, due to the interaction of
    // finite-difference and finite precision effects.  Just set it to something
    // reasonable and check it explicitly if you really want to be sure (paying
    // attention to the change of the finite-difference gradients from one step
    // to the next).  The automated test is really more intended to be a sanity
    // check on the implementation anyway.
    constexpr double fd_error_tol = 1E-8;
    for (auto inputs_it{params.function_inputs.begin()};
         inputs_it != params.function_inputs.end(); inputs_it++) {
      argument_vector = Eigen::Map<Eigen::RowVectorXd>
                                    (inputs_it->data(), 1, params.n_arguments);
      values = function_calculator.f(argument_vector);
      jacobian = function_calculator.grad_f(argument_vector);
      std::cout << std::string(30, '-') << std::endl;
      std::cout << "Direction vector: " << argument_vector << std::endl;
      if (params.verbose) {
        std::cout << "Values:" << values << std::endl;
        std::cout << "Jacobian:" << jacobian << std::endl;
      }
      for (int disp_idx{0}; disp_idx < params.displacement_directions.rows();
           disp_idx++) {
        displacement_direction = params.displacement_directions.row(disp_idx);
        // Compute the directional derivative(s)
        directional = displacement_direction.adjoint() * jacobian;
        std::cout << "FD direction: " << displacement_direction.adjoint();
        std::cout << std::endl;
        if (params.verbose) {
          std::cout << "Analytical derivative: " << directional << std::endl;
        }
        double min_error{HUGE_VAL};
        Eigen::MatrixXd fd_last{Eigen::MatrixXd::Zero(1, directional.size())};
        for (double dx = 1E-2; dx > 1E-10; dx *= 0.1) {
          std::cout << "dx = " << dx << "\t";
          displacement = dx * displacement_direction;
          // Compute the finite-difference derivative using a
          // centred-difference approach
          fd_derivatives = 0.5 / dx * (
            function_calculator.f(argument_vector + displacement.adjoint())
          - function_calculator.f(argument_vector - displacement.adjoint()));
          double fd_error{0.};
          double fd_quotient{0.};
          size_t nonzero_count{0};
          for (int dim_idx{0}; dim_idx < fd_derivatives.size(); dim_idx++) {
            if (std::abs(directional(dim_idx)) < 10*math::dbl_ftol) {
              fd_error += fd_derivatives(dim_idx);
            } else {
              fd_quotient += (fd_derivatives(dim_idx) / directional(dim_idx));
              fd_error += (fd_derivatives(dim_idx) - directional(dim_idx))
                          / directional(dim_idx);
              ++nonzero_count;
            }
          }
          if (nonzero_count > 0) {
            fd_quotient = fd_quotient / nonzero_count;
          }
          fd_error = fd_error / fd_derivatives.size();
          std::cout << "Average rel FD error: " << fd_error << "\t";
          std::cout << "Average FD quotient:  " << fd_quotient << std::endl;
          if (std::abs(fd_error) < min_error) {min_error = std::abs(fd_error);}
          if (params.verbose) {
            fd_error_cwise = (fd_derivatives - directional);
            std::cout << "error            = " << fd_error_cwise << std::endl;
            std::cout << "(FD derivative   = " << fd_derivatives << ")";
            std::cout << std::endl;
            std::cout << "(minus last step = " << fd_derivatives - fd_last;
            std::cout << ")" << std::endl;
          }
          fd_last = fd_derivatives;
        } // for (double dx...) (displacement magnitudes)
        BOOST_CHECK_SMALL(min_error, fd_error_tol);
      } // for (int disp_idx...) (displacement directions)
    } // for (auto inputs_it...) (function inputs)
  }

>>>>>>> f8f8b059
  struct Hyp1F1RefFixture {
    Hyp1F1RefFixture() {
      std::vector<std::uint8_t> ref_data_ubjson;
      internal::read_binary_file(this->ref_filename, ref_data_ubjson);
      this->ref_data = json::from_ubjson(ref_data_ubjson);
    }

    ~Hyp1F1RefFixture() = default;

    std::string ref_filename = "reference_data/hyp1f1_reference.ubjson";

    json ref_data{};
    bool verbose{false};
  };

  struct Hyp1f1SphericalExpansionFixture {
    Hyp1f1SphericalExpansionFixture() {
      for (auto & l_max : l_maxs) {
        for (auto & n_max : n_maxs) {
          hyp1f1.emplace_back(false, 1e-14);
          hyp1f1.back().precompute(n_max, l_max);
          hyp1f1_recursion.emplace_back(true, 1e-14);
          hyp1f1_recursion.back().precompute(n_max, l_max);
        }
      }

      for (auto & rc : rcs) {
        facs_b.emplace_back();
        for (size_t il{0}; il < l_maxs.size();) {
          for (auto & n_max : n_maxs) {
            facs_b.back().emplace_back(n_max);
            for (int n{0}; n < n_max; ++n) {
              double sigma_n{(rc - smooth_width) * std::max(std::sqrt(n), 1.) /
                             n_max};
              facs_b.back().back()(n) = 0.5 * math::pow(sigma_n, 2);
            }
          }
          il++;
        }
      }
    }

    ~Hyp1f1SphericalExpansionFixture() = default;

    std::vector<int> l_maxs{{4, 5, 9, 15, 16, 20}};
    std::vector<int> n_maxs{{4, 5, 9, 15, 16, 20}};
    std::vector<math::Hyp1f1SphericalExpansion> hyp1f1{};
    std::vector<math::Hyp1f1SphericalExpansion> hyp1f1_recursion{};
    std::vector<std::vector<Eigen::VectorXd>> facs_b{};
    std::vector<double> r_ijs{1., 2., 3., 4., 5.5, 6.5, 7.5, 7.9};
    std::vector<double> fac_as{0.4};
    std::vector<double> rcs{2., 3., 5., 7., 8.};
    double smooth_width{0.5};
    bool verbose{false};
  };
}  // namespace rascal

#endif  // TESTS_TEST_MATH_HH_<|MERGE_RESOLUTION|>--- conflicted
+++ resolved
@@ -44,9 +44,12 @@
 
   struct SphericalHarmonicsRefFixture {
     SphericalHarmonicsRefFixture() {
-      std::vector<std::uint8_t> ref_data_ubjson;
-      internal::read_binary_file(this->ref_filename, ref_data_ubjson);
-      this->ref_data = json::from_ubjson(ref_data_ubjson);
+      json ref_data;
+      std::ifstream ref_file(this->ref_filename);
+      ref_file >> ref_data;
+      unit_vectors = ref_data.at("unit_vectors").get<StdVector2Dim_t>();
+      harmonics = ref_data.at("harmonics").get<StdVector3Dim_t>();
+      alps = ref_data.at("alps").get<StdVector3Dim_t>();
     }
 
     ~SphericalHarmonicsRefFixture() = default;
@@ -61,108 +64,6 @@
     StdVector3Dim_t alps{};
     json ref_data{};
     bool verbose{true};
-  };
-<<<<<<< HEAD
-  
-=======
-
-  /**
-   * Fixture for testing a the gradient of a scalar function of N real arguments
-   *
-   * (Verifies that the gradient is the same as the converged value of the
-   * finite-difference approximation along the given directions)
-   *
-   * Parameters should be provided in a JSON input file, as follows:
-   *
-   * @param function_inputs List of vectors of function arguments at which to
-   *                        test the gradient
-   *
-   * @param direction_mode How the finite-difference directions are specified;
-   *                       options are "Cartesian" (once along each independent
-   *                       argument), "Random" (exactly what it says on the
-   *                       tin), and "Provided" (given in input file, see below)
-   *
-   * @param displacement_directions List of vectors along which to displace the
-   *                                inputs, in case "direction_mode" is
-   *                                "Provided".
-   */
-  struct GradientTestFixture {
-    explicit GradientTestFixture(std::string input_filename) {
-      using Eigen::ArrayXd;
-      using Eigen::MatrixXd;
-      using Eigen::VectorXd;
-      json input_data;
-
-      std::ifstream input_file(input_filename);
-      input_file >> input_data;
-      function_inputs = input_data.at("function_inputs").get<StdVector2Dim_t>();
-      n_arguments = function_inputs[0].size();
-
-      // Get/make the displacement directions
-      std::string direction_mode = input_data.at(
-          "direction_mode").get<std::string>();
-      if (direction_mode.compare("Cartesian") == 0) {
-        displacement_directions = MatrixXd::Identity(n_arguments, n_arguments);
-      } else if (direction_mode.compare("Random") == 0) {
-        size_t n_directions{input_data.at("n_directions").get<size_t>()};
-        displacement_directions = MatrixXd::Random(n_directions, n_arguments);
-        displacement_directions.rowwise().normalize();
-      } else if (direction_mode.compare("Provided") == 0) {
-        StdVector2Dim_t directions_in = input_data.at(
-            "displacement_directions").get<StdVector2Dim_t>();
-        displacement_directions.resize(directions_in.size(), n_arguments);
-        int row_idx{0};
-        for (auto it{directions_in.begin()}; it != directions_in.end(); it++) {
-          displacement_directions.row(row_idx++) =
-            Eigen::Map<VectorXd> (it->data(), 1, n_arguments);
-        }
-        displacement_directions.rowwise().normalize();
-      } else {
-        std::cerr << "Unknown direction mode \'" << direction_mode;
-        std::cerr << "\', assuming Cartesian" << std::endl;
-        displacement_directions = MatrixXd::Identity(n_arguments, n_arguments);
-      }
-
-      if (input_data.find("verbose") != input_data.end()) {
-        verbose = input_data["verbose"].get<bool>();
-      }
-    }
-
-    ~GradientTestFixture() = default;
-
-    using StdVector2Dim_t = std::vector<std::vector<double>>;
-    StdVector2Dim_t function_inputs{};
-    std::vector<double> displacement_lengths{};
-    Eigen::MatrixXd displacement_directions{};
-    //std::string input_filename{
-      //"reference_data/spherical_harmonics_gradient_test.json"};
-    size_t n_arguments{0};
-    bool verbose{false};
-  };
-
-  template<int max_angular>
-  class SphericalHarmonicsWithGradients {
-   public:
-    SphericalHarmonicsWithGradients() = default;
-
-    ~SphericalHarmonicsWithGradients() = default;
-
-    Eigen::Array<double, 1, (max_angular+1)*(max_angular+1)>
-    f(const Eigen::Vector3d & inputs_v) {
-      // Renormalize the inputs to project out the r gradients
-      Eigen::Vector3d my_inputs = inputs_v / inputs_v.norm();
-      return math::compute_spherical_harmonics(my_inputs, max_angular);
-    }
-
-    Eigen::Array<double, 3, (max_angular+1)*(max_angular+1)>
-    grad_f(const Eigen::Vector3d & inputs_v) {
-      Eigen::Array<double, 4, (max_angular+1)*(max_angular+1)>
-        harmonics_derivatives{math::compute_spherical_harmonics_derivatives(
-                                                        inputs_v, max_angular)};
-      // The gradients are with respect to the central atom, but the
-      // displacements here affect the neighbouring atom, hence the sign
-      return -1.0 * harmonics_derivatives.bottomRows(3);
-    }
   };
 
   template<typename FunctionProvider_t> void test_gradients(
@@ -251,7 +152,6 @@
     } // for (auto inputs_it...) (function inputs)
   }
 
->>>>>>> f8f8b059
   struct Hyp1F1RefFixture {
     Hyp1F1RefFixture() {
       std::vector<std::uint8_t> ref_data_ubjson;
