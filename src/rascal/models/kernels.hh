--- conflicted
+++ resolved
@@ -358,14 +358,10 @@
             representation_name, managers_a, managers_b);
       default:
         throw std::logic_error(
-<<<<<<< HEAD
-            "The desired combination of parameters can not be handled.");
-=======
             "Given target_type " +
             this->parameters["target_type"].get<std::string>() +
             " is not known."
             " It is either 'Structure' or 'Atom')");
->>>>>>> bbb73c53
       }
     }
 
@@ -382,14 +378,10 @@
             managers_a, managers_b, representation_name);
       } else {
         throw std::logic_error(
-<<<<<<< HEAD
-            "The desired combination of parameters can not be handled.");
-=======
             "Given kernel_type " +
             this->parameters["kernel_type"].get<std::string>() +
             " is not known."
             " It is 'Cosine'");
->>>>>>> bbb73c53
       }
     }
 
@@ -411,14 +403,10 @@
             representation_name, managers_a);
       default:
         throw std::logic_error(
-<<<<<<< HEAD
-            "The desired combination of parameters can not be handled.");
-=======
             "Given target_type " +
             this->parameters["target_type"].get<std::string>() +
             " is not known."
             " It is either 'Structure' or 'Atom')");
->>>>>>> bbb73c53
       }
     }
 
@@ -434,14 +422,10 @@
                                                           representation_name);
       } else {
         throw std::logic_error(
-<<<<<<< HEAD
-            "The desired combination of parameters can not be handled.");
-=======
             "Given kernel_type " +
             this->parameters["kernel_type"].get<std::string>() +
             " is not known."
             " It is 'Cosine'");
->>>>>>> bbb73c53
       }
     }
 
