--- conflicted
+++ resolved
@@ -356,17 +356,13 @@
     std::string get_filename_extension(const std::string & filename);
 
   }  // namespace internal
-<<<<<<< HEAD
-
-  constexpr int ThreeD{3};
-=======
+
   constexpr int ThreeD{3};
   constexpr int AtomOrder{1};
   constexpr int PairOrder{2};
   constexpr int TripletOrder{3};
   constexpr int QuadrupletOrder{4};
 
->>>>>>> 599ed0c3
 }  // namespace rascal
 
 #endif  // SRC_RASCAL_UTILS_HH_