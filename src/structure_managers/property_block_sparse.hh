--- conflicted
+++ resolved
@@ -389,12 +389,7 @@
     using DataOrders_t = std::array<std::vector<InputData_t>, Order>;
 
    protected:
-<<<<<<< HEAD
-    Data_t values{};  //!< storage for properties
-    sizes_t center_sizes{};
-=======
     DataOrders_t values{};  //!< storage for properties
->>>>>>> 63023f77
 
    public:
     //! constructor
@@ -470,9 +465,6 @@
       this->values[Order_ - 1].resize(new_size);
     }
 
-<<<<<<< HEAD
-    size_t size() const { return this->values.size(); }
-=======
     template <size_t Order_ = Order, std::enable_if_t<(Order_ == 1), int> = 0>
     inline void resize(bool consider_ghost_atoms = false) {
       size_t new_size{this->get_validated_property_length<Order_>(consider_ghost_atoms)};
@@ -486,7 +478,6 @@
       }
       return size;
     }
->>>>>>> 63023f77
 
     //! clear all the content of the property
     inline void clear() {
@@ -513,19 +504,12 @@
       return this->operator()(id.get_cluster_index(CallerLayer), CallerOrder-1);
     }
 
-<<<<<<< HEAD
-    template <
-        size_t CallerOrder, size_t CallerLayer, size_t Order_ = Order,
-        std::enable_if_t<(Order_ == 1) and (CallerOrder > 1), int> =  // NOLINT
-        0>                                                            // NOLINT
-=======
     /**
      * Access a property of order 1 with a clusterRef of order 2
      */
     template <size_t CallerOrder, size_t CallerLayer, size_t Order_ = Order,
         std::enable_if_t<(Order_ == 1) and (CallerOrder > 1), int> = // NOLINT
                   0>  // NOLINT
->>>>>>> 63023f77
     inline decltype(auto)
     operator[](const ClusterRefKey<CallerOrder, CallerLayer> & id) {
       return this->operator()(this->get_manager().get_atom_index(
