/**
 * file   adaptor_increase_maxorder.hh
 *
 * @author Markus Stricker <markus.stricker@epfl.ch>
 *
 * @date   19 Jun 2018
 *
 * @brief implements an adaptor for structure_managers, which
 * creates a full and half neighbourlist if there is none and
 * triplets/quadruplets, etc. if existent.
 *
 * Copyright © 2018 Markus Stricker, COSMO (EPFL), LAMMM (EPFL)
 *
 * librascal is free software; you can redistribute it and/or
 * modify it under the terms of the GNU General Public License as
 * published by the Free Software Foundation, either version 3, or (at
 * your option) any later version.
 *
 * librascal is distributed in the hope that it will be useful, but
 * WITHOUT ANY WARRANTY; without even the implied warranty of
 * MERCHANTABILITY or FITNESS FOR A PARTICULAR PURPOSE. See the GNU
 * General Public License for more details.
 *
 * You should have received a copy of the GNU General Public License
 * along with GNU Emacs; see the file COPYING. If not, write to the
 * Free Software Foundation, Inc., 59 Temple Place - Suite 330,
 * Boston, MA 02111-1307, USA.
 */

#ifndef ADAPTOR_MAXORDER_H
#define ADAPTOR_MAXORDER_H

#include "structure_managers/structure_manager.hh"
#include "structure_managers/property.hh"
#include "rascal_utility.hh"
#include "lattice.hh"
#include "basic_types.hh"

#include <typeinfo>
#include <set>
#include <vector>

namespace rascal {
  /**
   * Forward declaration for traits
   */
  template <class ManagerImplementation>
  class AdaptorMaxOrder;

  /**
   * Specialisation of traits for increase <code>MaxOrder</code> adaptor
   */
  template <class ManagerImplementation>
  struct StructureManager_traits<AdaptorMaxOrder<ManagerImplementation>> {

    constexpr static AdaptorTraits::Strict Strict{AdaptorTraits::Strict::no};
    constexpr static bool HasDistances{false};
    constexpr static bool HasDirectionVectors{
      ManagerImplementation::traits::HasDirectionVectors};
    constexpr static int Dim{ManagerImplementation::traits::Dim};
    // New MaxOrder upon construction
    constexpr static size_t MaxOrder{ManagerImplementation::traits::MaxOrder+1};
    // Extend the layer by one with the new MaxOrder
    using LayerByOrder =
      typename LayerExtender<MaxOrder,
                             typename
                             ManagerImplementation::traits::LayerByOrder>::type;
  };

  /* ---------------------------------------------------------------------- */
  /**
   * Adaptor that increases the MaxOrder of an existing StructureManager. This
   * means, if the manager does not have a neighbourlist, there is nothing this
   * adaptor can do (hint: use adaptor_neighbour_list before and stack this on
   * top), if it exists, triplets, quadruplets, etc. lists are created.
   */
  template <class ManagerImplementation>
  class AdaptorMaxOrder: public
  StructureManager<AdaptorMaxOrder<ManagerImplementation>>
  {
  public:
    using Base = StructureManager<AdaptorMaxOrder<ManagerImplementation>>;

    using Parent =
      StructureManager<AdaptorMaxOrder<ManagerImplementation>>;
    using traits = StructureManager_traits<AdaptorMaxOrder>;
    using AtomRef_t = typename ManagerImplementation::AtomRef_t;
    template<size_t Order>
    using ClusterRef_t =
      typename ManagerImplementation::template ClusterRef<Order>;
    using Vector_ref = typename Parent::Vector_ref;

    static_assert(traits::MaxOrder > 2,
                  "ManagerImplementation needs at least a pair list for"
                  " extension.");

    //! Default constructor
    AdaptorMaxOrder() = delete;

    /**
     * Given at least a pair list, this adaptor creates the next Order
     * list. I.e. from pairs to triplets, triplets to quadruplet, etc. Not
     * cutoff is needed, the cutoff is implicitly given by the neighbourlist,
     * which was built
     */
    AdaptorMaxOrder(ManagerImplementation & manager);

    //! Copy constructor
    AdaptorMaxOrder(const AdaptorMaxOrder & other) = delete;

    //! Move constructor
    AdaptorMaxOrder(AdaptorMaxOrder && other) = default;

    //! Destructor
    virtual ~AdaptorMaxOrder() = default;

    //! Copy assignment operator
    AdaptorMaxOrder& operator=(const AdaptorMaxOrder &other) = delete;

    //! Move assignment operator
    AdaptorMaxOrder& operator=(AdaptorMaxOrder &&other) = default;

    /**
     * Updates just the adaptor assuming the underlying manager was
     * updated. this function invokes making triplets, quadruplets,
     * etc. depending on the MaxOrder, pair list has to be present.
     */
    void update();

    //! Updates the underlying manager as well as the adaptor
    template<class ... Args>
    void update(Args&&... arguments);

    /**
     * Returns the linear indices of the clusters (whose atom indices are stored
     * in counters). For example when counters is just the list of atoms, it
     * returns the index of each atom. If counters is a list of pairs of indices
     * (i.e. specifying pairs), for each pair of indices i,j it returns the
     * number entries in the list of pairs before i,j appears.
     */
    template<size_t Order>
    inline size_t get_offset_impl(const std::array<size_t, Order>
                                  & counters) const;

    //! Returns the number of clusters of size cluster_size
    inline size_t get_nb_clusters(size_t cluster_size) const {
      switch (cluster_size) {
      case traits::MaxOrder: {
        return this->neighbours.size();
        break;
      }
      default:
        return this->manager.get_nb_clusters(cluster_size);
        break;
      }
    }

    //! Returns number of clusters of the original manager
    inline size_t get_size() const {
      return this->manager.get_size();
    }

    //! Returns position of an atom with index atom_index
    inline Vector_ref get_position(const size_t & atom_index) {
      return this->manager.get_position(atom_index);
    }

    //! Returns position of the given atom object (useful for users)
    inline Vector_ref get_position(const AtomRef_t & atom) {
      return this->manager.get_position(atom.get_index());
    }

<<<<<<< HEAD
    template<size_t Order, size_t Layer>
    inline Vector_ref get_neighbour_position(const ClusterRefKey<Order, Layer>
                                             & cluster) {
      static_assert(Order > 1,
                    "Only possible for Order > 1.");
      static_assert(Order <= traits::MaxOrder,
                    "this implementation should only work up to MaxOrder.");

      return this->get_position(cluster.back());
=======
    //! get atom type from underlying manager
    inline const int & get_atom_type(const int & atom_index) const {
      return this->manager.get_atom_type(atom_index);
    }

    //! return atom type
    inline int & get_atom_type(const AtomRef_t & atom) {
      return this->manager.get_atom_type(atom.get_atom_index());
>>>>>>> 3d00a139
    }

    /**
     * Returns the id of the index-th (neighbour) atom of the cluster that is
     * the full structure/atoms object, i.e. simply the id of the index-th atom
     */
    inline int
    get_cluster_neighbour(const Parent& /*parent*/, size_t index) const {
      return this->manager.get_cluster_neighbour(this->manager, index);
    }

    //! Returns the id of the index-th neighbour atom of a given cluster
    template<size_t Order, size_t Layer>
    inline int
    get_cluster_neighbour(const ClusterRefKey<Order, Layer> & cluster,
                          size_t index) const {
      static_assert(Order < traits::MaxOrder,
                    "this implementation only handles up to traits::MaxOrder");

      // necessary helper construct for static branching
      using IncreaseHelper_t =
        internal::IncreaseHelper<Order == (traits::MaxOrder-1)>;

      if (Order < (traits::MaxOrder-1)) {
        return IncreaseHelper_t::get_cluster_neighbour(this->manager, cluster,
                                                       index);
      } else {
        auto && offset = this->offsets[cluster.get_cluster_index(Layer)];
        return this->neighbours[offset + index];
      }
    }

    //! Returns the number of neighbors of a given cluster
    template<size_t Order, size_t Layer>
    inline size_t
    get_cluster_size(const ClusterRefKey<Order, Layer> & cluster) const {
      static_assert(Order < traits::MaxOrder,
                    "this implementation handles only the respective MaxOrder");
      /*
       * Here it is traits::MaxOrder-1, because only the current manager has the
       * right answer to the number of neighbours of the MaxOrder-1 tuple. This
       * is the 'else' case.
       */

      // necessary helper construct for static branching
      using IncreaseHelper_t =
        internal::IncreaseHelper<Order == (traits::MaxOrder-1)>;

      if (Order < (traits::MaxOrder-1)) {
        return IncreaseHelper_t::get_cluster_size(this->manager, cluster);
      } else {
        auto access_index = cluster.get_cluster_index(Layer);
        return this->nb_neigh[access_index];
      }
    }

  protected:

    //! Extends the list containing the number of neighbours with a 0
    inline void add_entry_number_of_neighbours() {
      this->nb_neigh.push_back(0);
    }

    //! Adds a given atom index as new cluster neighbour
    inline void add_neighbour_of_cluster(const int atom_index) {
      // adds `atom_index` to neighbours
      this->neighbours.push_back(atom_index);
      // increases the number of neighbours
      this->nb_neigh.back()++;
    }

    //! Sets the correct offsets for accessing neighbours
    inline void set_offsets() {
      auto n_tuples{nb_neigh.size()};
      this->offsets.reserve(n_tuples);
      this->offsets.resize(1);
      this->offsets.push_back(0);
      for (size_t i{0}; i < n_tuples; ++i) {
        this->offsets.emplace_back(this->offsets[i] + this->nb_neigh[i]);
      }
    }

    //! reference to underlying manager
    ManagerImplementation & manager;

    //! Construct for reaching the MaxOrder and adding neighbours of at MaxOrder
    template<size_t Order, bool IsDummy> struct AddOrderLoop;

    //! Stores the number of neighbours for every traits::MaxOrder-1-clusters
    std::vector<size_t> nb_neigh{};

    //! Stores all neighbours of traits::MaxOrder-1-clusters
    std::vector<size_t> neighbours{};

    /**
     * Stores the offsets of traits::MaxOrder-1-*clusters for accessing
     * `neighbours`, from where nb_neigh can be counted
     */
    std::vector<size_t> offsets{};

<<<<<<< HEAD
    size_t cluster_counter{0};

=======
>>>>>>> 3d00a139
  private:
  };

  /* ---------------------------------------------------------------------- */
  //! Constructor of the next level manager
  template <class ManagerImplementation>
  AdaptorMaxOrder<ManagerImplementation>::
  AdaptorMaxOrder(ManagerImplementation & manager):
    manager{manager}, nb_neigh{}, neighbours{}, offsets{}
  {
    if (traits::MaxOrder < 3) {
      throw std::runtime_error("Increase MaxOrder: No pair list in underlying"
                               " manager.");
    }
  }

  /* ---------------------------------------------------------------------- */
  //! update, involing the update of the underlying manager
  template <class ManagerImplementation>
  template <class ... Args>
  void AdaptorMaxOrder<ManagerImplementation>::update(Args&&... arguments) {
    this->manager.update(std::forward<Args>(arguments)...);
    this->update();
  }

  /* ---------------------------------------------------------------------- */
  //! structure for static looping up until pair order
  template <class ManagerImplementation>
  template <size_t Order, bool IsDummy>
  struct AdaptorMaxOrder<ManagerImplementation>::AddOrderLoop {
    static constexpr int OldMaxOrder{ManagerImplementation::traits::MaxOrder};
    using ClusterRef_t = typename ManagerImplementation::template
      ClusterRef<Order>;

    using NextOrderLoop = AddOrderLoop<Order+1,
                                       (Order+1 == OldMaxOrder)>;

    static void loop(ClusterRef_t & cluster,
                     AdaptorMaxOrder<ManagerImplementation> & manager) {

      //! do nothing, if MaxOrder is not reached, except call the next order
      for (auto next_cluster : cluster) {

        auto & next_cluster_indices {std::get<next_cluster.order()-1>
            (manager.cluster_indices_container)};

        // keep copying underlying cluster indices, they are not changed
        auto indices{next_cluster.get_cluster_indices()};
        next_cluster_indices.push_back(indices);

        NextOrderLoop::loop(next_cluster, manager);
      }
    }
  };

  /* ---------------------------------------------------------------------- */
  /**
   * At desired MaxOrder (plus one), here is where the magic happens and the
   * neighbours of the same order are added as the Order+1.  add check for non
   * half neighbour list.
   *
   * TODO: currently, this implementation is not distinguishing between minimal
   * and full lists. E.g. this has to be adjusted to include both, the i- and the
   * j-atoms of each pair as an i-atom in a triplet (center).
   */
  template <class ManagerImplementation>
  template <size_t Order>
  struct AdaptorMaxOrder<ManagerImplementation>::AddOrderLoop<Order, true> {
    static constexpr int OldMaxOrder{ManagerImplementation::traits::MaxOrder};

    using ClusterRef_t =
      typename ManagerImplementation::template ClusterRef<Order>;

    using traits = typename AdaptorMaxOrder<ManagerImplementation>::traits;

    //! loop through the orders to get to the maximum order, this is agnostic to
    //! the underlying MaxOrder, just goes to the maximum
    static void loop(ClusterRef_t & cluster,
                     AdaptorMaxOrder<ManagerImplementation> & manager) {

      // get all i_atoms to find neighbours to extend the cluster to the next
      // order
      auto i_atoms = cluster.get_atom_indices();

      // vector of existing i_atoms in `cluster` to avoid doubling of atoms in
      // final list
      std::vector<size_t> current_i_atoms;

      // a set of new neighbours for the cluster, which will be added to extend
      // the cluster
      std::set<size_t> current_j_atoms;

      // access to underlying manager for access to atom pairs
      auto & manager_tmp{cluster.get_manager()};

      for (auto atom_index : i_atoms) {
        current_i_atoms.push_back(atom_index);
        size_t access_index = manager.get_cluster_neighbour(manager,
                                                            atom_index);

        // construct a shifted iterator to constuct a ClusterRef<1>
        auto iterator_at_position{manager_tmp.get_iterator_at(access_index)};

        // ClusterRef<1> as dereference from iterator to get pairs of the
        // i_atoms
        auto && j_cluster{*iterator_at_position};

        // collect all possible neighbours of the cluster: collection of all
        // neighbours of current_i_atoms
        for (auto pair : j_cluster) {
          auto j_add = pair.back();
          if (j_add > i_atoms.back()) {
            current_j_atoms.insert(j_add);
          }
        }
      }

      // delete existing cluster atoms from list to build additional neighbours
      std::vector<size_t> atoms_to_add{};
      std::set_difference(current_j_atoms.begin(), current_j_atoms.end(),
                          current_i_atoms.begin(), current_i_atoms.end(),
                          std::inserter(atoms_to_add, atoms_to_add.begin()));

      manager.add_entry_number_of_neighbours();
      if (atoms_to_add.size() > 0) {
        for (auto j : atoms_to_add) {
          manager.add_neighbour_of_cluster(j);
        }
      }
    }
  };

  /* ---------------------------------------------------------------------- */
  /**
   * This is the loop, which runs recursively goes to the maximum Order and then
   * increases it by one (i.e. pairs->triplets, triplets->quadruplets, etc.
   */
  template <class ManagerImplementation>
  void AdaptorMaxOrder<ManagerImplementation>::update() {

    static_assert(traits::MaxOrder > 2,
                  "No neighbourlist present; extension not possible.");

    internal::for_each(this->cluster_indices_container,
                       internal::ResizePropertyToZero());

    this->nb_neigh.resize(0);
    this->offsets.resize(0);
    this->neighbours.resize(0);

    for (auto atom : this->manager) {
      //  Order 1, but variable Order is at 0, atoms, index 0
      using AddOrderLoop = AddOrderLoop<atom.order(),
                                        atom.order() == (traits::MaxOrder - 1)>;

      auto & atom_cluster_indices{std::get<0>
          (this->cluster_indices_container)};

      auto indices = atom.get_cluster_indices();
      atom_cluster_indices.push_back(indices);

      AddOrderLoop::loop(atom, *this);
    }

    // correct the offsets for the new cluster order
    this->set_offsets();

    // add correct cluster_indices for the highest order
    auto & max_cluster_indices {std::get<traits::MaxOrder-1>
        (this->cluster_indices_container)};
    max_cluster_indices.fill_sequence();
  }

  /* ---------------------------------------------------------------------- */
  /**
   * Returns the linear indices of the clusters (whose atom indices are stored
   * in counters). For example when counters is just the list of atoms, it
   * returns the index of each atom. If counters is a list of pairs of indices
   * (i.e. specifying pairs), for each pair of indices i,j it returns the number
   * entries in the list of pairs before i,j appears.
   */
  template<class ManagerImplementation>
  template<size_t Order>
  inline size_t AdaptorMaxOrder<ManagerImplementation>::
  get_offset_impl(const std::array<size_t, Order> & counters) const {

    static_assert(Order < traits::MaxOrder,
                  "this implementation handles only up to the respective"
                  " MaxOrder");
    // Order accessor: 0 - atoms
    //                 1 - pairs
    //                 2 - triplets
    //                 etc.
    // Order is determined by the ClusterRef building iterator, not by the Order
    // of the built iterator

    // necessary construct for static branching
    using IncreaseHelper_t =
      internal::IncreaseHelper<Order == (traits::MaxOrder-1)>;

    if (Order < (traits::MaxOrder-1)) {
      // If not accessible at this order, call lower Order offsets from lower
      // order manager or push through to lower levels, if adaptors are stacked.
      return IncreaseHelper_t::get_offset_impl(this->manager, counters);
    } else {
      // Counters as an array to call parent offset multiplet. This can then be
      // used to access the actual offset for the Order which was built here.
      auto i{this->manager.get_offset_impl(counters)};
      auto j{counters[Order-1]};
      auto tuple_index{i+j};
      auto main_offset{this->offsets[tuple_index]};
      return main_offset;
    }
  }
}  // rascal

#endif /* ADAPTOR_MAXORDER_H */<|MERGE_RESOLUTION|>--- conflicted
+++ resolved
@@ -170,17 +170,6 @@
       return this->manager.get_position(atom.get_index());
     }
 
-<<<<<<< HEAD
-    template<size_t Order, size_t Layer>
-    inline Vector_ref get_neighbour_position(const ClusterRefKey<Order, Layer>
-                                             & cluster) {
-      static_assert(Order > 1,
-                    "Only possible for Order > 1.");
-      static_assert(Order <= traits::MaxOrder,
-                    "this implementation should only work up to MaxOrder.");
-
-      return this->get_position(cluster.back());
-=======
     //! get atom type from underlying manager
     inline const int & get_atom_type(const int & atom_index) const {
       return this->manager.get_atom_type(atom_index);
@@ -189,7 +178,6 @@
     //! return atom type
     inline int & get_atom_type(const AtomRef_t & atom) {
       return this->manager.get_atom_type(atom.get_atom_index());
->>>>>>> 3d00a139
     }
 
     /**
@@ -290,11 +278,6 @@
      */
     std::vector<size_t> offsets{};
 
-<<<<<<< HEAD
-    size_t cluster_counter{0};
-
-=======
->>>>>>> 3d00a139
   private:
   };
 
