--- conflicted
+++ resolved
@@ -204,7 +204,6 @@
                             this->get_nb_col());
     }
 
-<<<<<<< HEAD
     /**
      * Accessor for last pushed entry for dynamically sized properties
      */
@@ -216,8 +215,6 @@
     }
 
 
-=======
->>>>>>> 3d00a139
   protected:
     std::vector<T> values{}; //!< storage for properties
   private:
