/**
 * file   adaptor_strict.hh
 *
 * @author Till Junge <till.junge@altermail.ch>
 * @author Felix Musil <felix.musil@epfl.ch>
 *
 * @date   04 Jun 2018
 *
 * @brief implements an adaptor for structure_managers, filtering
 * the original manager so that only neighbours that are strictly
 * within r_cut are retained
 *
 * Copyright  2018 Till Junge, Felix Musil COSMO (EPFL), LAMMM (EPFL)
 *
 * Rascal is free software; you can redistribute it and/or
 * modify it under the terms of the GNU Lesser General Public License as
 * published by the Free Software Foundation, either version 3, or (at
 * your option) any later version.
 *
 * Rascal is distributed in the hope that it will be useful, but
 * WITHOUT ANY WARRANTY; without even the implied warranty of
 * MERCHANTABILITY or FITNESS FOR A PARTICULAR PURPOSE. See the GNU
 * Lesser General Public License for more details.
 *
 * You should have received a copy of the GNU Lesser General Public License
 * along with this software; see the file LICENSE. If not, write to the
 * Free Software Foundation, Inc., 59 Temple Place - Suite 330,
 * Boston, MA 02111-1307, USA.
 */

#ifndef SRC_STRUCTURE_MANAGERS_ADAPTOR_STRICT_HH_
#define SRC_STRUCTURE_MANAGERS_ADAPTOR_STRICT_HH_

#include "structure_managers/structure_manager.hh"
#include "structure_managers/property.hh"
#include "structure_managers/updateable_base.hh"
#include "rascal_utility.hh"

namespace rascal {
  /*
   * forward declaration for traits
   */
  template <class ManagerImplementation>
  class AdaptorStrict;

  /*
   * specialisation of traits for strict adaptor
   */
  template <class ManagerImplementation>
  struct StructureManager_traits<AdaptorStrict<ManagerImplementation>> {
    using parent_traits = StructureManager_traits<ManagerImplementation>;
    constexpr static AdaptorTraits::Strict Strict{AdaptorTraits::Strict::yes};
    constexpr static bool HasDistances{true};
    constexpr static bool HasDirectionVectors{true};
<<<<<<< HEAD
    constexpr static bool HasCenterPair{parent_traits::HasCenterPair};
    constexpr static int Dim{parent_traits::Dim};
    constexpr static size_t MaxOrder{parent_traits::MaxOrder};
    constexpr static int StackLevel{parent_traits::StackLevel + 1};
    using LayerByOrder =
        typename LayerIncreaser<MaxOrder,
                                typename parent_traits::LayerByOrder>::type;
=======
    constexpr static int Dim{ManagerImplementation::traits::Dim};
    constexpr static size_t MaxOrder{ManagerImplementation::traits::MaxOrder};
    constexpr static int StackLevel{ManagerImplementation::traits::StackLevel +
                                    1};
    using LayerByOrder = typename LayerIncreaser<
        MaxOrder, typename ManagerImplementation::traits::LayerByOrder>::type;
>>>>>>> 8bc469fc
  };

  /**
   * Adaptor that guarantees that only neighbours within the cutoff are
   * present. A neighbor manager could include some wiggle room and list
   * clusters with distances above the specified cutoff, this adaptor makes it
   * possible to get a list with only the clusters that have distances strictly
   * below the cutoff. This is also useful to extract managers with different
   * levels of truncation from a single, loose manager.
   *
   * This interface should be implemented by all managers with the trait
   * AdaptorTraits::Strict::yes
   */
  template <class ManagerImplementation>
  class AdaptorStrict
      : public StructureManager<AdaptorStrict<ManagerImplementation>>,
        public std::enable_shared_from_this<
            AdaptorStrict<ManagerImplementation>> {
   public:
    using Manager_t = AdaptorStrict<ManagerImplementation>;
    using ManagerImplementation_t = ManagerImplementation;
    using Parent = StructureManager<Manager_t>;
    using ManagerImplementation_t = ManagerImplementation;
    using ImplementationPtr_t = std::shared_ptr<ManagerImplementation>;
    using traits = StructureManager_traits<AdaptorStrict>;
    using AtomRef_t = typename ManagerImplementation::AtomRef_t;
    using Vector_ref = typename Parent::Vector_ref;
    using Hypers_t = typename Parent::Hypers_t;
    using This = AdaptorStrict;
    using Distance_t = typename This::template Property_t<double, 2, 1>;
    using DirectionVector_t = typename This::template Property_t<double, 2, 3>;

    static_assert(traits::MaxOrder > 1,
                  "ManagerImlementation needs to handle pairs");
    constexpr static auto AtomLayer{
        Manager_t::template cluster_layer_from_order<1>()};
    constexpr static auto PairLayer{
        Manager_t::template cluster_layer_from_order<2>()};

    //! Default constructor
    AdaptorStrict() = delete;

    /**
     * construct a strict neighbourhood list from a given manager. `cut-off`
     * specifies the strict cutoff radius. all clusters with distances above
     * this parameter will be skipped
     */
    AdaptorStrict(ImplementationPtr_t manager, double cutoff);

    AdaptorStrict(ImplementationPtr_t manager, const Hypers_t & adaptor_hypers)
        : AdaptorStrict(manager,
                        adaptor_hypers.at("cutoff").template get<double>()) {}

    //! Copy constructor
    AdaptorStrict(const AdaptorStrict & other) = delete;

    //! Move constructor
    AdaptorStrict(AdaptorStrict && other) = default;

    //! Destructor
    virtual ~AdaptorStrict() = default;

    //! Copy assignment operator
    AdaptorStrict & operator=(const AdaptorStrict & other) = delete;

    //! Move assignment operator
    AdaptorStrict & operator=(AdaptorStrict && other) = default;

    //! update just the adaptor assuming the underlying manager was updated
    inline void update_self();

    //! update the underlying manager as well as the adaptor
    template <class... Args>
    void update(Args &&... arguments);

    //! returns the (strict) cutoff for the adaptor
    inline double get_cutoff() const { return this->cutoff; }

    inline size_t get_nb_clusters(int order) const {
      assert(order > 0);
      return this->atom_tag_list[order - 1].size();
    }

    inline size_t get_size() const { return this->manager->get_size(); }

    inline size_t get_size_with_ghosts() const {
      return this->get_nb_clusters(1);
    }

    inline Vector_ref get_position(const int & index) {
      return this->manager->get_position(index);
    }

    //! get atom_tag of index-th neighbour of this cluster
    template <size_t Order, size_t Layer>
    inline int
    get_neighbour_atom_tag(const ClusterRefKey<Order, Layer> & cluster,
                           int index) const {
      static_assert(Order <= traits::MaxOrder - 1,
                    "this implementation only handles upto traits::MaxOrder");
      auto && offset = this->offsets[Order][cluster.get_cluster_index(Layer)];
      return this->atom_tag_list[Order][offset + index];
    }

    //! get atom_tag of the index-th atom in manager
    inline int get_neighbour_atom_tag(const Parent & /*parent*/,
                                      size_t index) const {
      return this->atom_tag_list[0][index];
    }

    /**
     * Since the cluster indices of order 1 are only copied in this filter we
     * can safely use the before-computed list from the previous manager,
     * since they are still valid for access.
     */
    size_t get_atom_index(const int atom_tag) const {
      return this->manager->get_atom_index(atom_tag);
    }

    //! return atom type
    inline int & get_atom_type(const AtomRef_t & atom) {
      /**
       * careful, atom refers to our local index, for the manager, we need its
       * index:
       */
      auto && original_atom{this->atom_tag_list[0][atom.get_index()]};
      return this->manager->get_atom_type(original_atom);
    }

    //! return atom type
    inline const int & get_atom_type(const AtomRef_t & atom) const {
      // careful, atom refers to our local index, for the manager, we need its
      // index:
      auto && original_atom{this->atom_tag_list[0][atom.get_index()]};
      return this->manager->get_atom_type(original_atom);
    }

    //! Returns atom type given an atom tag
    inline int & get_atom_type(const int & atom_id) {
      return this->manager->get_atom_type(atom_id);
    }

    //! Returns a constant atom type given an atom tag
    inline const int & get_atom_type(const int & atom_id) const {
      auto && type{this->manager->get_atom_type(atom_id)};
      return type;
    }
    /**
     * return the linear index of cluster (i.e., the count at which
     * this cluster appears in an iteration
     */
    template <size_t Order>
    inline size_t
    get_offset_impl(const std::array<size_t, Order> & counters) const {
      static_assert(Order < traits::MaxOrder,
                    "Calling this function with the wrong order cluster");
      return this->offsets[Order][counters.back()];
    }

    template <size_t Order>
    inline int get_neighbour_atom_tag(const size_t neighbour_index) const {
      static_assert(Order < traits::MaxOrder,
                    "Calling this function with the wrong order cluster");
      return this->manager->get_neighbour_atom_tag(neighbour_index);
    }

    //! return the number of neighbours of a given atom
    template <size_t Order, size_t Layer>
    inline size_t
    get_cluster_size_impl(const ClusterRefKey<Order, Layer> & cluster) const {
      static_assert(Order <= traits::MaxOrder,
                    "this implementation only handles atoms and pairs");
      constexpr auto nb_neigh_layer{
          compute_cluster_layer<Order>(typename traits::LayerByOrder{})};
      return this->nb_neigh[Order][cluster.get_cluster_index(nb_neigh_layer)];
    }

    //! Get the manager used to build the instance
    ImplementationPtr_t get_previous_manager() {
      return this->manager->get_shared_ptr();
    }

    // BUG8486@(till) I deleted the non const getters, because they are not
    // needed
    // if this was wrong, please explain
    //! returns the distance between atoms in a given pair
    template <size_t Order, size_t Layer>
    inline double &
    get_distance(const ClusterRefKey<Order, Layer> & pair) const {
      return this->distance->operator[](pair);
    }

    //! returns the direction vector between atoms in a given pair
    template <size_t Order, size_t Layer>
    inline const Vector_ref
    get_direction_vector(const ClusterRefKey<Order, Layer> & pair) const {
      return this->dir_vec->operator[](pair);
    }

    inline bool get_consider_ghost_neighbours() const {
      return this->manager->get_consider_ghost_neighbours();
    }

    const std::vector<int> get_manager_atom_tag_list() {
      return this->atom_tag_list[0];
    }

    const std::vector<int> get_neighbours_atom_tag() {
      return this->atom_tag_list[1];
    }

   protected:
    /**
     * main function during construction of a neighbourlist.
     * @param atom the atom to add to the list
     * @param Order select whether it is an i-atom (order=1), j-atom (order=2),
     * or ...
     */
    template <size_t Order>
    inline void add_atom(int atom_tag) {
      static_assert(Order <= traits::MaxOrder,
                    "you can only add neighbours to the n-th degree defined by "
                    "MaxOrder of the underlying manager");

      // add new atom at this Order
      this->atom_tag_list[Order].push_back(atom_tag);
      // count that this atom is a new neighbour
      this->nb_neigh[Order].back()++;
      this->offsets[Order].back()++;

      for (auto i{Order + 1}; i < traits::MaxOrder; ++i) {
        // make sure that this atom starts with zero lower-Order neighbours
        this->nb_neigh[i].push_back(0);
        // update the offsets
        this->offsets[i].push_back(this->offsets[i].back() +
                                   this->nb_neigh[i].back());
      }
    }

    template <size_t Order, size_t Layer>
    inline void add_atom(const ClusterRefKey<Order, Layer> & cluster) {
      this->template add_atom<Order - 1>(cluster.back());
    }

    ImplementationPtr_t manager;
    std::shared_ptr<Distance_t> distance;
    std::shared_ptr<DirectionVector_t> dir_vec;
    const double cutoff;

    /**
     * store atom tags per order,i.e.
     *   - atom_tag_list[0] lists all i-atoms
     *   - atom_tag_list[1] lists all j-atoms
     *   - atom_tag_list[2] lists all k-atoms
     *   - etc
     */
    std::array<std::vector<int>, traits::MaxOrder> atom_tag_list;
    std::vector<size_t> neighbours_cluster_index;
    /**
     * store the number of j-atoms for every i-atom (nb_neigh[1]), the number of
     * k-atoms for every j-atom (nb_neigh[2]), etc
     */
    std::array<std::vector<size_t>, traits::MaxOrder> nb_neigh;
    /**
     * store the offsets from where the nb_neigh can be counted
     */
    std::array<std::vector<size_t>, traits::MaxOrder> offsets;

   private:
  };

  namespace internal {
    /* ---------------------------------------------------------------------- */
    template <bool IsStrict, class ManagerImplementation>
    struct CutOffChecker {
      static bool check(const std::shared_ptr<ManagerImplementation> & manager,
                        double cutoff) {
        return cutoff < manager->get_cutoff();
      }
    };

    /* ---------------------------------------------------------------------- */
    template <class ManagerImplementation>
    struct CutOffChecker<false, ManagerImplementation> {
      static bool
      check(const std::shared_ptr<ManagerImplementation> & /*manager*/,
            double /*cutoff*/) {
        return true;
      }
    };

    /* ---------------------------------------------------------------------- */
    template <class ManagerImplementation>
    bool inline check_cutoff(
        const std::shared_ptr<ManagerImplementation> & manager, double cutoff) {
      constexpr bool IsStrict{(ManagerImplementation::traits::Strict ==
                               AdaptorTraits::Strict::yes)};
      return CutOffChecker<IsStrict, ManagerImplementation>::check(manager,
                                                                   cutoff);
    }
  }  // namespace internal

  /*--------------------------------------------------------------------------*/
  template <class ManagerImplementation>
  AdaptorStrict<ManagerImplementation>::AdaptorStrict(
      std::shared_ptr<ManagerImplementation> manager, double cutoff)
      : manager{std::move(manager)},
        distance{std::make_shared<Distance_t>(*this)},
        dir_vec{std::make_shared<DirectionVector_t>(*this)}, cutoff{cutoff},
        atom_tag_list{}, neighbours_cluster_index{}, nb_neigh{}, offsets{}

  {
    if (not internal::check_cutoff(this->manager, cutoff)) {
      throw std::runtime_error("underlying manager already has a smaller "
                               "cut off");
    }
  }

  /* ---------------------------------------------------------------------- */
  template <class ManagerImplementation>
  template <class... Args>
  void AdaptorStrict<ManagerImplementation>::update(Args &&... arguments) {
    this->manager->update(std::forward<Args>(arguments)...);
  }

  /* ---------------------------------------------------------------------- */
  template <class ManagerImplementation>
  void AdaptorStrict<ManagerImplementation>::update_self() {
    //! Reset cluster_indices for adaptor to fill with push back.
    internal::for_each(this->cluster_indices_container,
                       internal::ResizePropertyToZero());
    //! initialise the neighbourlist
    for (size_t i{0}; i < traits::MaxOrder; ++i) {
      this->atom_tag_list[i].clear();
      this->nb_neigh[i].clear();
      this->offsets[i].clear();
    }

    this->nb_neigh[0].push_back(0);
    for (auto & vector : this->offsets) {
      vector.push_back(0);
    }

    //! initialise the distance storage
    this->distance = this->template get_property_ptr<Distance_t>("distance");
    this->dir_vec =
        this->template get_property_ptr<DirectionVector_t>("dir_vec");

    this->distance->clear();
    this->dir_vec->clear();

    // fill the list, at least pairs are mandatory for this to work
    auto & atom_cluster_indices{std::get<0>(this->cluster_indices_container)};
    auto & pair_cluster_indices{std::get<1>(this->cluster_indices_container)};

    size_t pair_counter{0};

    double rc2{this->cutoff * this->cutoff};

    // depending on the underlying neighbourlist, the proxy `.with_ghosts()` is
    // either actually with ghosts, or only returns the number of centers.
    for (auto atom : this->manager.get()->with_ghosts()) {
      this->add_atom(atom);
      /**
       * Add new layer for atoms (see LayerByOrder for
       * possible optimisation).
       */
      Eigen::Matrix<size_t, AtomLayer + 1, 1> indices;

      indices.template head<AtomLayer>() = atom.get_cluster_indices();
      indices(AtomLayer) = indices(AtomLayer - 1);
      atom_cluster_indices.push_back(indices);
      for (auto pair : atom.with_self_pair()) {
        auto vec_ij{pair.get_position() - atom.get_position()};
        double distance2{(vec_ij).squaredNorm()};
        if (distance2 <= rc2) {
          this->add_atom(pair);
          double distance{std::sqrt(distance2)};
          if (distance2 > 0.) {
            this->dir_vec->push_back((vec_ij.array() / distance).matrix());
          } else {
            this->dir_vec->push_back((vec_ij.array()).matrix());
          }

          this->distance->push_back(distance);

          Eigen::Matrix<size_t, PairLayer + 1, 1> indices_pair;
          indices_pair.template head<PairLayer>() = pair.get_cluster_indices();
          indices_pair(PairLayer) = pair_counter;
          pair_cluster_indices.push_back(indices_pair);
          pair_counter++;
        }
      }
    }

    this->distance->set_updated_status(true);
    this->dir_vec->set_updated_status(true);
  }
}  // namespace rascal

#endif  // SRC_STRUCTURE_MANAGERS_ADAPTOR_STRICT_HH_<|MERGE_RESOLUTION|>--- conflicted
+++ resolved
@@ -52,7 +52,6 @@
     constexpr static AdaptorTraits::Strict Strict{AdaptorTraits::Strict::yes};
     constexpr static bool HasDistances{true};
     constexpr static bool HasDirectionVectors{true};
-<<<<<<< HEAD
     constexpr static bool HasCenterPair{parent_traits::HasCenterPair};
     constexpr static int Dim{parent_traits::Dim};
     constexpr static size_t MaxOrder{parent_traits::MaxOrder};
@@ -60,14 +59,6 @@
     using LayerByOrder =
         typename LayerIncreaser<MaxOrder,
                                 typename parent_traits::LayerByOrder>::type;
-=======
-    constexpr static int Dim{ManagerImplementation::traits::Dim};
-    constexpr static size_t MaxOrder{ManagerImplementation::traits::MaxOrder};
-    constexpr static int StackLevel{ManagerImplementation::traits::StackLevel +
-                                    1};
-    using LayerByOrder = typename LayerIncreaser<
-        MaxOrder, typename ManagerImplementation::traits::LayerByOrder>::type;
->>>>>>> 8bc469fc
   };
 
   /**
@@ -90,7 +81,6 @@
     using Manager_t = AdaptorStrict<ManagerImplementation>;
     using ManagerImplementation_t = ManagerImplementation;
     using Parent = StructureManager<Manager_t>;
-    using ManagerImplementation_t = ManagerImplementation;
     using ImplementationPtr_t = std::shared_ptr<ManagerImplementation>;
     using traits = StructureManager_traits<AdaptorStrict>;
     using AtomRef_t = typename ManagerImplementation::AtomRef_t;
