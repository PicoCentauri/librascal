--- conflicted
+++ resolved
@@ -35,21 +35,12 @@
 
 namespace rascal {  // NOLINT
   /* ---------------------------------------------------------------------- */
-<<<<<<< HEAD
-  enum class BasisFunManager::BasisFunType: int { //Symmetry Functions
-      One = 0; // yields only cutoff function
-      Gaussian = 1;
-      cosine = 2;
-      angular1 = 3; // depends on 3 distances
-      angular2 = 4; // depends on 2 distances
-=======
   enum class BasisFunManager::BasisFunType : int {  // Symmetry Functions
     One = 0;  // yields only cutoff function
     Gaussian = 1;
     cosine = 2;
     angular1 = 3;  // depends on 3 distances
     angular2 = 4;  // depends on 2 distances
->>>>>>> 3e93bfb0
   };
 
   enum class BasisFunManager::CutoffFunType : int {
