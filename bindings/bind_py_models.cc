/**
 * @file   bind_py_models.cc
 *
 * @author Felix Musil <felix.musil@epfl.ch>
 *
 * @date   16 Jun 2019
 *
 * @brief  File for binding the models
 *
 * Copyright  2019  Felix Musil, COSMO (EPFL), LAMMM (EPFL)
 *
 * Rascal is free software; you can redistribute it and/or
 * modify it under the terms of the GNU General Public License as
 * published by the Free Software Foundation, either version 3, or (at
 * your option) any later version.
 *
 * Rascal is distributed in the hope that it will be useful, but
 * WITHOUT ANY WARRANTY; without even the implied warranty of
 * MERCHANTABILITY or FITNESS FOR A PARTICULAR PURPOSE. See the GNU
 * General Public License for more details.
 *
 * You should have received a copy of the GNU General Public License
 * along with GNU Emacs; see the file COPYING. If not, write to the
 * Free Software Foundation, Inc., 59 Temple Place - Suite 330,
 * Boston, MA 02111-1307, USA.
 */

#include "bind_py_models.hh"

namespace rascal {

  //! Register kernel classes
  template <class Kernel>
  static py::class_<Kernel> add_kernel(py::module & mod,
                                       py::module & /*m_internal*/) {
    std::string kernel_name = internal::GetBindingTypeName<Kernel>();
    py::class_<Kernel> kernel(mod, kernel_name.c_str());
<<<<<<< HEAD
    kernel.def(py::init([](const py::dict & hyper) {
=======
    kernel.def(py::init([](std::string & hyper_str) {
>>>>>>> bbb73c53
      // convert to json
      json hypers = hyper;
      return std::make_unique<Kernel>(hypers);
    }));

    return kernel;
  }

  //! Register compute functions of the Kernel class
  template <internal::KernelType Type, class Calculator,
            class StructureManagers, class CalculatorBind>
  void bind_kernel_compute_function(CalculatorBind & kernel) {
    kernel.def("compute",
               py::overload_cast<const Calculator &, const StructureManagers &,
                                 const StructureManagers &>(
                   &Kernel::template compute<Calculator, StructureManagers>),
               py::call_guard<py::gil_scoped_release>(),
               R"(Compute the kernel between two sets of atomic structures,
              i.e. StructureManagerCollections. The representation of the
              atomic structures computed with calculator should have already
              been computed.)");
    kernel.def("compute",
               py::overload_cast<const Calculator &, const StructureManagers &>(
                   &Kernel::template compute<Calculator, StructureManagers>),
               py::call_guard<py::gil_scoped_release>(),
               R"(Compute the kernel between a set of atomic structures,
              i.e. StructureManagerCollections, and itself. The representation
              of the atomic structures computed with calculator should have
              already been computed.)");
  }

  //! Register compute functions of the SparseKernel class
  template <internal::SparseKernelType Type, class Calculator,
            class StructureManagers, class SparsePoints, class CalculatorBind>
  void bind_sparse_kernel_compute_function(CalculatorBind & kernel) {
    kernel.def(
        "compute",
        py::overload_cast<const Calculator &, const StructureManagers &,
                          const SparsePoints &>(
            &SparseKernel::template compute<Calculator, StructureManagers,
                                            SparsePoints>),
        py::call_guard<py::gil_scoped_release>(),
        R"(Compute the sparse kernel between the representation of a set of
            atomic structures, i.e. StructureManagerCollections, and a set of
            SparsePoints, i.e. the basis used by the sparse method.
            The representation of the atomic structures computed with Calculator
            should have already been computed.)");
    kernel.def("compute",
               py::overload_cast<const SparsePoints &>(
                   &SparseKernel::template compute<SparsePoints>),
               py::call_guard<py::gil_scoped_release>(),
               R"(Compute the kernel between a set of SparsePoints, i.e.
            the basis used by the sparse method, and itself.)");
    kernel.def(
        "compute_derivative",
        &SparseKernel::template compute_derivative<
            Calculator, StructureManagers, SparsePoints>,
        py::call_guard<py::gil_scoped_release>(),
        R"(Compute the sparse kernel between the gradient of representation of a
            set of atomic structures w.r.t. the atomic positions,
            i.e. StructureManagerCollections, and a set of SparsePoints, i.e.
            the basis used by the sparse method. The gradients of the
            representation of the atomic structures computed with Calculator
            should have already been computed.)");
  }

  //! Register a pseudo points class
  template <class SparsePoints>
  static py::class_<SparsePoints>
  add_sparse_points(py::module & mod, py::module & /*m_internal*/) {
    std::string pseudo_point_name =
        internal::GetBindingTypeName<SparsePoints>();
    py::class_<SparsePoints> sparse_points(mod, pseudo_point_name.c_str());
    sparse_points.def(py::init());
    sparse_points.def("size", &SparsePoints::size);
    sparse_points.def("get_features", &SparsePoints::get_features);
    return sparse_points;
  }

  //! register the population mechanism of the pseudo points class
  template <class ManagerCollection, class Calculator, class SparsePoints>
  void bind_sparse_points_push_back(py::class_<SparsePoints> & sparse_points) {
    using ManagerPtr_t = typename ManagerCollection::value_type;
    using Manager_t = typename ManagerPtr_t::element_type;
    sparse_points.def(
        "extend",
        py::overload_cast<const Calculator &, const ManagerCollection &,
                          const std::vector<std::vector<int>> &>(
            &SparsePoints::template push_back<ManagerCollection>),
        py::call_guard<py::gil_scoped_release>());
    sparse_points.def(
        "extend",
        py::overload_cast<const Calculator &, std::shared_ptr<Manager_t>,
                          const std::vector<int> &>(
            &SparsePoints::template push_back<Manager_t>),
        py::call_guard<py::gil_scoped_release>());
  }

  //! Register compute functions of the SparseKernel class
  template <internal::SparseKernelType Type, class Calculator,
            class StructureManagers, class PseudoPoints, class CalculatorBind>
  void bind_sparse_kernel_compute_function(CalculatorBind & kernel) {
    kernel.def(
        "compute",
        py::overload_cast<const Calculator &, const StructureManagers &,
                          const PseudoPoints &>(
            &SparseKernel::template compute<Calculator, StructureManagers,
                                            PseudoPoints>),
        py::call_guard<py::gil_scoped_release>());
    kernel.def("compute",
               py::overload_cast<const PseudoPoints &>(
                   &SparseKernel::template compute<PseudoPoints>),
               py::call_guard<py::gil_scoped_release>());
    kernel.def("compute_derivative",
               &SparseKernel::template compute_derivative<
                   Calculator, StructureManagers, PseudoPoints>,
               py::call_guard<py::gil_scoped_release>());
  }

  //! Register a pseudo points class
  template <class PseudoPoints>
  static py::class_<PseudoPoints>
  add_pseudo_points(py::module & mod, py::module & /*m_internal*/) {
    std::string pseudo_point_name =
        internal::GetBindingTypeName<PseudoPoints>();
    py::class_<PseudoPoints> pseudo_points(mod, pseudo_point_name.c_str());
    pseudo_points.def(py::init());
    pseudo_points.def("size", &PseudoPoints::size);
    pseudo_points.def("get_features", &PseudoPoints::get_features);
    return pseudo_points;
  }

  //! register the population mechanism of the pseudo points class
  template <class ManagerCollection, class Calculator, class PseudoPoints>
  void bind_pseudo_points_push_back(py::class_<PseudoPoints> & pseudo_points) {
    using ManagerPtr_t = typename ManagerCollection::value_type;
    using Manager_t = typename ManagerPtr_t::element_type;
    pseudo_points.def(
        "extend",
        py::overload_cast<const Calculator &, const ManagerCollection &,
                          const std::vector<std::vector<int>> &>(
            &PseudoPoints::template push_back<ManagerCollection>),
        py::call_guard<py::gil_scoped_release>());
    pseudo_points.def(
        "extend",
        py::overload_cast<const Calculator &, std::shared_ptr<Manager_t>,
                          const std::vector<int> &>(
            &PseudoPoints::template push_back<Manager_t>),
        py::call_guard<py::gil_scoped_release>());
  }

  /**
   * Function to bind the representation managers to python
   *
   * @param mod pybind11 representation of the python module the represenation
   *             managers will be included to
   * @param m_internal pybind11 representation of the python module that are
   *                   needed but not useful to use on the python side
   *
   */
  void add_models(py::module & mod, py::module & m_internal) {
    // Defines a particular structure manager type
    using ManagerCollection_1_t =
        ManagerCollection<StructureManagerCenters, AdaptorNeighbourList,
                          AdaptorStrict>;
    using ManagerCollection_2_t =
        ManagerCollection<StructureManagerCenters, AdaptorNeighbourList,
                          AdaptorCenterContribution, AdaptorStrict>;
    // Defines the representation manager type for the particular structure
    // manager
    using Calc1_t = CalculatorSphericalInvariants;
<<<<<<< HEAD
    using PseudoPoints_1_t = PseudoPointsBlockSparse<Calc1_t>;

    // Bind the interface of this representation manager
    auto kernel = add_kernel<Kernel>(mod, m_internal);
    internal::bind_dict_representation(kernel);
=======
    using SparsePoints_1_t = SparsePointsBlockSparse<Calc1_t>;

    // Bind the interface of this representation manager
    auto kernel = add_kernel<Kernel>(mod, m_internal);
>>>>>>> bbb73c53
    bind_kernel_compute_function<internal::KernelType::Cosine, Calc1_t,
                                 ManagerCollection_1_t>(kernel);
    bind_kernel_compute_function<internal::KernelType::Cosine, Calc1_t,
                                 ManagerCollection_2_t>(kernel);

    // bind the sparse kernel and pseudo points class
    auto sparse_kernel = add_kernel<SparseKernel>(mod, m_internal);
<<<<<<< HEAD
    internal::bind_dict_representation(sparse_kernel);
    bind_sparse_kernel_compute_function<internal::SparseKernelType::GAP,
                                        Calc1_t, ManagerCollection_2_t,
                                        PseudoPoints_1_t>(sparse_kernel);
    auto pseudo_points = add_pseudo_points<PseudoPoints_1_t>(mod, m_internal);
    bind_pseudo_points_push_back<ManagerCollection_2_t, Calc1_t>(pseudo_points);
    internal::bind_dict_representation(pseudo_points);
=======
    bind_sparse_kernel_compute_function<internal::SparseKernelType::GAP,
                                        Calc1_t, ManagerCollection_2_t,
                                        SparsePoints_1_t>(sparse_kernel);
    auto sparse_points = add_sparse_points<SparsePoints_1_t>(mod, m_internal);
    bind_sparse_points_push_back<ManagerCollection_2_t, Calc1_t>(sparse_points);
>>>>>>> bbb73c53
  }
}  // namespace rascal<|MERGE_RESOLUTION|>--- conflicted
+++ resolved
@@ -35,11 +35,7 @@
                                        py::module & /*m_internal*/) {
     std::string kernel_name = internal::GetBindingTypeName<Kernel>();
     py::class_<Kernel> kernel(mod, kernel_name.c_str());
-<<<<<<< HEAD
     kernel.def(py::init([](const py::dict & hyper) {
-=======
-    kernel.def(py::init([](std::string & hyper_str) {
->>>>>>> bbb73c53
       // convert to json
       json hypers = hyper;
       return std::make_unique<Kernel>(hypers);
@@ -138,59 +134,6 @@
         py::call_guard<py::gil_scoped_release>());
   }
 
-  //! Register compute functions of the SparseKernel class
-  template <internal::SparseKernelType Type, class Calculator,
-            class StructureManagers, class PseudoPoints, class CalculatorBind>
-  void bind_sparse_kernel_compute_function(CalculatorBind & kernel) {
-    kernel.def(
-        "compute",
-        py::overload_cast<const Calculator &, const StructureManagers &,
-                          const PseudoPoints &>(
-            &SparseKernel::template compute<Calculator, StructureManagers,
-                                            PseudoPoints>),
-        py::call_guard<py::gil_scoped_release>());
-    kernel.def("compute",
-               py::overload_cast<const PseudoPoints &>(
-                   &SparseKernel::template compute<PseudoPoints>),
-               py::call_guard<py::gil_scoped_release>());
-    kernel.def("compute_derivative",
-               &SparseKernel::template compute_derivative<
-                   Calculator, StructureManagers, PseudoPoints>,
-               py::call_guard<py::gil_scoped_release>());
-  }
-
-  //! Register a pseudo points class
-  template <class PseudoPoints>
-  static py::class_<PseudoPoints>
-  add_pseudo_points(py::module & mod, py::module & /*m_internal*/) {
-    std::string pseudo_point_name =
-        internal::GetBindingTypeName<PseudoPoints>();
-    py::class_<PseudoPoints> pseudo_points(mod, pseudo_point_name.c_str());
-    pseudo_points.def(py::init());
-    pseudo_points.def("size", &PseudoPoints::size);
-    pseudo_points.def("get_features", &PseudoPoints::get_features);
-    return pseudo_points;
-  }
-
-  //! register the population mechanism of the pseudo points class
-  template <class ManagerCollection, class Calculator, class PseudoPoints>
-  void bind_pseudo_points_push_back(py::class_<PseudoPoints> & pseudo_points) {
-    using ManagerPtr_t = typename ManagerCollection::value_type;
-    using Manager_t = typename ManagerPtr_t::element_type;
-    pseudo_points.def(
-        "extend",
-        py::overload_cast<const Calculator &, const ManagerCollection &,
-                          const std::vector<std::vector<int>> &>(
-            &PseudoPoints::template push_back<ManagerCollection>),
-        py::call_guard<py::gil_scoped_release>());
-    pseudo_points.def(
-        "extend",
-        py::overload_cast<const Calculator &, std::shared_ptr<Manager_t>,
-                          const std::vector<int> &>(
-            &PseudoPoints::template push_back<Manager_t>),
-        py::call_guard<py::gil_scoped_release>());
-  }
-
   /**
    * Function to bind the representation managers to python
    *
@@ -211,18 +154,11 @@
     // Defines the representation manager type for the particular structure
     // manager
     using Calc1_t = CalculatorSphericalInvariants;
-<<<<<<< HEAD
-    using PseudoPoints_1_t = PseudoPointsBlockSparse<Calc1_t>;
+    using SparsePoints_1_t = SparsePointsBlockSparse<Calc1_t>;
 
     // Bind the interface of this representation manager
     auto kernel = add_kernel<Kernel>(mod, m_internal);
     internal::bind_dict_representation(kernel);
-=======
-    using SparsePoints_1_t = SparsePointsBlockSparse<Calc1_t>;
-
-    // Bind the interface of this representation manager
-    auto kernel = add_kernel<Kernel>(mod, m_internal);
->>>>>>> bbb73c53
     bind_kernel_compute_function<internal::KernelType::Cosine, Calc1_t,
                                  ManagerCollection_1_t>(kernel);
     bind_kernel_compute_function<internal::KernelType::Cosine, Calc1_t,
@@ -230,20 +166,12 @@
 
     // bind the sparse kernel and pseudo points class
     auto sparse_kernel = add_kernel<SparseKernel>(mod, m_internal);
-<<<<<<< HEAD
     internal::bind_dict_representation(sparse_kernel);
-    bind_sparse_kernel_compute_function<internal::SparseKernelType::GAP,
-                                        Calc1_t, ManagerCollection_2_t,
-                                        PseudoPoints_1_t>(sparse_kernel);
-    auto pseudo_points = add_pseudo_points<PseudoPoints_1_t>(mod, m_internal);
-    bind_pseudo_points_push_back<ManagerCollection_2_t, Calc1_t>(pseudo_points);
-    internal::bind_dict_representation(pseudo_points);
-=======
     bind_sparse_kernel_compute_function<internal::SparseKernelType::GAP,
                                         Calc1_t, ManagerCollection_2_t,
                                         SparsePoints_1_t>(sparse_kernel);
     auto sparse_points = add_sparse_points<SparsePoints_1_t>(mod, m_internal);
     bind_sparse_points_push_back<ManagerCollection_2_t, Calc1_t>(sparse_points);
->>>>>>> bbb73c53
+    internal::bind_dict_representation(sparse_points);
   }
 }  // namespace rascal