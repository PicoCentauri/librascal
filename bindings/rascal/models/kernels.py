--- conflicted
+++ resolved
@@ -1,12 +1,8 @@
 from ..lib._rascal.models.kernels import Kernel as Kernelcpp
 from ..lib._rascal.models.kernels import SparseKernel as SparseKernelcpp
 from ..neighbourlist import AtomsList
-<<<<<<< HEAD
-from .pseudo_points import PseudoPoints
+from .sparse_points import SparsePoints
 from ..utils import BaseIO
-=======
-from .sparse_points import SparsePoints
->>>>>>> bbb73c53
 import json
 
 
@@ -15,11 +11,7 @@
     """
     Computes the kernel for a given representation. In the following
     we refer to the training samples with 'N' and, in the case of
-<<<<<<< HEAD
-    sparse kernels, we refer to the pseudo points with 'M'. So a
-=======
     sparse kernels [1], we refer to the pseudo points with 'M'. So a
->>>>>>> bbb73c53
     kernel between the training samples and the pseudo points is
     'KNM'. For more information on sparse kernels see
     :meth:`rascal.models.krr.train_gap_model`.
@@ -43,11 +35,7 @@
 
     kernel_type : string
         Type of kernel method, either 'Full' (computing exact covariance matrix)
-<<<<<<< HEAD
-        or 'Sparse' (computing GAP like kernel for sparse kernel methods like
-=======
         or 'Sparse' (computing GAP [2] like kernel for sparse kernel methods like
->>>>>>> bbb73c53
         Subset of Regressors)
 
     Methods
@@ -60,11 +48,7 @@
         X : AtomList or ManagerCollection (C++ class)
             Container of atomic structures.
 
-<<<<<<< HEAD
-        Y : AtomList, ManagerCollection or PseudoPoints* (C++ class).
-=======
         Y : AtomList, ManagerCollection or SparsePoints* (C++ class).
->>>>>>> bbb73c53
 
         grad : tuple specifying if the kernel should be computed using gradient
                of the representation w.r.t. the atomic positions, e.g. (True, False)
@@ -99,7 +83,6 @@
             # should be positive integer
             zeta = kwargs['zeta']
             if not(zeta > 0 and isinstance(zeta, int)):
-<<<<<<< HEAD
                 raise ValueError(
                     "The given zeta has to be a positive integer.")
         elif (name == 'GAP' and 'zeta' in kwargs):
@@ -108,24 +91,10 @@
             if not(zeta > 0 and isinstance(zeta, int)):
                 raise ValueError(
                     "The given zeta has to be a positive integer.")
-=======
-                raise ValueError(
-                    "The given zeta has to be a positive integer.")
-        elif (name == 'GAP' and 'zeta' in kwargs):
-            # should be positive integer
-            zeta = kwargs['zeta']
-            if not(zeta > 0 and isinstance(zeta, int)):
-                raise ValueError(
-                    "The given zeta has to be a positive integer.")
->>>>>>> bbb73c53
         else:
             raise RuntimeError("Kernel name must be one of: Cosine, GAP.")
         hypers = dict(name=name, target_type=target_type)
         hypers.update(**kwargs)
-<<<<<<< HEAD
-=======
-        hypers_str = json.dumps(hypers)
->>>>>>> bbb73c53
         self._rep = representation
         self._representation = representation._representation
         self.name = name
@@ -133,7 +102,6 @@
         self.kernel_type = kernel_type
         self.target_type = target_type
         if 'Sparse' in kernel_type:
-<<<<<<< HEAD
             self._kernel = SparseKernelcpp(hypers)
         else:
             self._kernel = Kernelcpp(hypers)
@@ -152,12 +120,6 @@
     def _get_data(self):
         return dict()
 
-=======
-            self._kernel = SparseKernelcpp(hypers_str)
-        else:
-            self._kernel = Kernelcpp(hypers_str)
-
->>>>>>> bbb73c53
     def __call__(self, X, Y=None, grad=(False, False)):
         if isinstance(X, AtomsList):
             X = X.managers
@@ -166,15 +128,6 @@
             if self.kernel_type == 'Full':
                 return self._kernel.compute(self._representation, X)
             elif self.kernel_type == 'Sparse':
-<<<<<<< HEAD
-                if isinstance(X, PseudoPoints):
-                    X = X._pseudo_points
-                # compute the KMM matrix
-                return self._kernel.compute(X)
-        elif grad == (True, False) and 'Sparse' in self.kernel_type:
-            if isinstance(Y, PseudoPoints):
-                Y = Y._pseudo_points
-=======
                 if isinstance(X, SparsePoints):
                     X = X._sparse_points
                 # compute the KMM matrix
@@ -182,7 +135,6 @@
         elif grad == (True, False) and 'Sparse' in self.kernel_type:
             if isinstance(Y, SparsePoints):
                 Y = Y._sparse_points
->>>>>>> bbb73c53
             # compute the block of the KNM matrix corresponding to forces
             return self._kernel.compute_derivative(self._representation, X, Y)
         elif grad == (False, False):
@@ -190,15 +142,9 @@
             if isinstance(Y, AtomsList):
                 # to make predictions with the full covariance
                 Y = Y.managers
-<<<<<<< HEAD
-            elif isinstance(Y, PseudoPoints):
-                # to make predictions with a sparse kernel method
-                Y = Y._pseudo_points
-=======
             elif isinstance(Y, SparsePoints):
                 # to make predictions with a sparse kernel method
                 Y = Y._sparse_points
->>>>>>> bbb73c53
             return self._kernel.compute(self._representation, X, Y)
         else:
             raise NotImplementedError('The configuration: {} is not implemented for kernel {} in {} mode.'.format(
