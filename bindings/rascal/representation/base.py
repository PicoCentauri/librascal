from ..lib import RepresentationManager

_representations_list = ["sortedcoulomb", "sphericalexpansion"]


_representations = {}
for k, v in RepresentationManager.__dict__.items():
    if "pybind11_builtins.pybind11_type" in str(type(v)):
        kl = k.lower()
        for name in _representations_list:
            if name in kl:
<<<<<<< HEAD
                 _representations[kl] = v

def RepresentationFactory(name,*args):
    if name not in _representations:
        raise NameError('The representations factory {} has not been registered. The available combinations are: {}'.format(name,list(_representations.keys())))
    return _representations[name](*args)
=======
                _representations[name] = v


def RepresentationFactory(name, *options):
    return _representations[name]
>>>>>>> 851f1464
<|MERGE_RESOLUTION|>--- conflicted
+++ resolved
@@ -9,17 +9,9 @@
         kl = k.lower()
         for name in _representations_list:
             if name in kl:
-<<<<<<< HEAD
                  _representations[kl] = v
 
 def RepresentationFactory(name,*args):
     if name not in _representations:
         raise NameError('The representations factory {} has not been registered. The available combinations are: {}'.format(name,list(_representations.keys())))
-    return _representations[name](*args)
-=======
-                _representations[name] = v
-
-
-def RepresentationFactory(name, *options):
-    return _representations[name]
->>>>>>> 851f1464
+    return _representations[name](*args)