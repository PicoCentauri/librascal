--- conflicted
+++ resolved
@@ -53,20 +53,13 @@
 int main() {
   std::string filename{"reference_data/CaCrP2O7_mvc-11955_symmetrized.json"};
   double cutoff{3.};
-<<<<<<< HEAD
-  json hypers{{"max_radial", 2},
-              {"max_angular", 1},
-              //   {"soap_type", "PowerSpectrum"},
+  json hypers{{"max_radial", 6},
+              {"max_angular", 6},
+              // {"soap_type", "PowerSpectrum"},
               {"soap_type", "BiSpectrum"},
               {"inversion_symmetry", true},
-              {"normalize", false}};
-=======
-  json hypers{{"max_radial", 6},
-              {"max_angular", 6},
-              {"soap_type", "PowerSpectrum"},
               {"normalize", true},
               {"compute_gradients", true}};
->>>>>>> 3f8db717
 
   json fc_hypers{{"type", "Cosine"},
                  {"cutoff", {{"value", cutoff}, {"unit", "AA"}}},
